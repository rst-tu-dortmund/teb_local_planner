--- conflicted
+++ resolved
@@ -241,11 +241,7 @@
     // Obstacles
     
     obstacles.min_obstacle_dist = 0.5;
-<<<<<<< HEAD
     obstacles.inflation_dist = 0.0;
-=======
-    obstacles.inflation_dist = 0.6;
->>>>>>> 63869aa9
     obstacles.include_costmap_obstacles = true;
     obstacles.costmap_obstacles_behind_robot_dist = 1.5;
     obstacles.obstacle_poses_affected = 25;
