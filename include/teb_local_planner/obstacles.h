--- conflicted
+++ resolved
@@ -857,11 +857,7 @@
   void setEnd(const Eigen::Ref<const Eigen::Vector2d>& end) {end_ = end; calcCentroid();}
 
   // implements toPolygonMsg() of the base class
-<<<<<<< HEAD
-  virtual void toPolygonMsg(geometry_msgs::msg::Polygon&& polygon)
-=======
-  virtual void toPolygonMsg(geometry_msgs::Polygon& polygon)
->>>>>>> 0d242c0a
+  virtual void toPolygonMsg(geometry_msgs::msg::Polygon& polygon)
   {
     // Currently, we only export the line
     // TODO(roesmann): export whole pill
