/*********************************************************************
 *
 * Software License Agreement (BSD License)
 *
 *  Copyright (c) 2016,
 *  TU Dortmund - Institute of Control Theory and Systems Engineering.
 *  All rights reserved.
 *
 *  Redistribution and use in source and binary forms, with or without
 *  modification, are permitted provided that the following conditions
 *  are met:
 *
 *   * Redistributions of source code must retain the above copyright
 *     notice, this list of conditions and the following disclaimer.
 *   * Redistributions in binary form must reproduce the above
 *     copyright notice, this list of conditions and the following
 *     disclaimer in the documentation and/or other materials provided
 *     with the distribution.
 *   * Neither the name of the institute nor the names of its
 *     contributors may be used to endorse or promote products derived
 *     from this software without specific prior written permission.
 *
 *  THIS SOFTWARE IS PROVIDED BY THE COPYRIGHT HOLDERS AND CONTRIBUTORS
 *  "AS IS" AND ANY EXPRESS OR IMPLIED WARRANTIES, INCLUDING, BUT NOT
 *  LIMITED TO, THE IMPLIED WARRANTIES OF MERCHANTABILITY AND FITNESS
 *  FOR A PARTICULAR PURPOSE ARE DISCLAIMED. IN NO EVENT SHALL THE
 *  COPYRIGHT OWNER OR CONTRIBUTORS BE LIABLE FOR ANY DIRECT, INDIRECT,
 *  INCIDENTAL, SPECIAL, EXEMPLARY, OR CONSEQUENTIAL DAMAGES (INCLUDING,
 *  BUT NOT LIMITED TO, PROCUREMENT OF SUBSTITUTE GOODS OR SERVICES;
 *  LOSS OF USE, DATA, OR PROFITS; OR BUSINESS INTERRUPTION) HOWEVER
 *  CAUSED AND ON ANY THEORY OF LIABILITY, WHETHER IN CONTRACT, STRICT
 *  LIABILITY, OR TORT (INCLUDING NEGLIGENCE OR OTHERWISE) ARISING IN
 *  ANY WAY OUT OF THE USE OF THIS SOFTWARE, EVEN IF ADVISED OF THE
 *  POSSIBILITY OF SUCH DAMAGE.
 *
 * Author: Christoph Rösmann
 *********************************************************************/

#ifndef HOMOTOPY_CLASS_PLANNER_H_
#define HOMOTOPY_CLASS_PLANNER_H_

#include <math.h>

#include <algorithm>
#include <functional>
#include <iterator>
<<<<<<< HEAD
#include <memory>
#include <vector>
=======
#include <random>
>>>>>>> 1ed51189

#include <visualization_msgs/msg/marker.hpp>
#include <geometry_msgs/msg/point.hpp>
#include <std_msgs/msg/color_rgba.hpp>

#include <rclcpp/rclcpp.hpp>

#include "teb_local_planner/planner_interface.h"
#include "teb_local_planner/teb_config.h"
#include "teb_local_planner/obstacles.h"
#include "teb_local_planner/optimal_planner.h"
#include "teb_local_planner/visualization.h"
#include "teb_local_planner/robot_footprint_model.h"
#include "teb_local_planner/equivalence_relations.h"
#include "teb_local_planner/graph_search.h"


namespace teb_local_planner
{

//!< Inline function used for calculateHSignature() in combination with VertexPose pointers
inline std::complex<long double> getCplxFromVertexPosePtr(const VertexPose* pose)
{
  return std::complex<long double>(pose->x(), pose->y());
};


//!< Inline function used for calculateHSignature() in combination with geometry_msgs::msg::PoseStamped
inline std::complex<long double> getCplxFromMsgPoseStamped(const geometry_msgs::msg::PoseStamped& pose)
{
  return std::complex<long double>(pose.pose.position.x, pose.pose.position.y);
};

/**
 * @class HomotopyClassPlanner
 * @brief Local planner that explores alternative homotopy classes, create a plan for each alternative
 *	  and finally return the robot controls for the current best path (repeated in each sampling interval)
 *
 * Equivalence classes (e.g. homotopy) are explored using the help of a search-graph. \n
 * A couple of possible candidates are sampled / generated and filtered afterwards such that only a single candidate
 * per homotopy class remain. Filtering is applied using the H-Signature, a homotopy (resp. homology) invariant: \n
 *      - S. Bhattacharya et al.: Search-based Path Planning with Homotopy Class Constraints, AAAI, 2010
 *      - C. Rösmann et al.: Planning of Multiple Robot Trajectories in Distinctive Topologies, ECMR, 2015.
 *
 * Followed by the homotopy class search, each candidate is used as an initialization for the underlying trajectory
 * optimization (in this case utilizing the TebOptimalPlanner class with the TimedElasticBand). \n
 * Depending on the config parameters, the optimization is performed in parallel. \n
 * After the optimization is completed, the best optimized candidate is selected w.r.t. to trajectory cost, since the
 * cost already contains important features like clearance from obstacles and transition time. \n
 *
 * Everyhting is performed by calling one of the overloaded plan() methods. \n
 * Afterwards the velocity command to control the robot is obtained from the "best" candidate
 * via getVelocityCommand(). \n
 *
 * All steps are repeated in the subsequent sampling interval with the exception, that already planned (optimized) trajectories
 * are preferred against new path initilizations in order to improve the hot-starting capability.
 */
class HomotopyClassPlanner : public PlannerInterface
{
public:

  using EquivalenceClassContainer = std::vector< std::pair<EquivalenceClassPtr, bool> >;

  /**
   * @brief Default constructor
   */
  HomotopyClassPlanner();

  /**
   * @brief Construct and initialize the HomotopyClassPlanner
   * @param node Shared pointer for rclcpp::Node
   * @param cfg Const reference to the TebConfig class for internal parameters
   * @param obstacles Container storing all relevant obstacles (see Obstacle)
   * @param robot_model Shared pointer to the robot shape model used for optimization (optional)
   * @param visualization Shared pointer to the TebVisualization class (optional)
   * @param via_points Container storing via-points (optional)
   */
  HomotopyClassPlanner(nav2_util::LifecycleNode::SharedPtr node, const TebConfig& cfg, ObstContainer* obstacles = NULL, RobotFootprintModelPtr robot_model = std::make_shared<PointRobotFootprint>(),
                       TebVisualizationPtr visualization = TebVisualizationPtr(), const ViaPointContainer* via_points = NULL);

  /**
   * @brief Destruct the HomotopyClassPlanner.
   */
  virtual ~HomotopyClassPlanner();

  /**
   * @brief Initialize the HomotopyClassPlanner
   * @param node Shared pointer for rclcpp::Node
   * @param cfg Const reference to the TebConfig class for internal parameters
   * @param obstacles Container storing all relevant obstacles (see Obstacle)
   * @param robot_model Shared pointer to the robot shape model used for optimization (optional)
   * @param visualization Shared pointer to the TebVisualization class (optional)
   * @param via_points Container storing via-points (optional)
   */
  void initialize(nav2_util::LifecycleNode::SharedPtr node, const TebConfig& cfg, ObstContainer* obstacles = NULL, RobotFootprintModelPtr robot_model = std::make_shared<PointRobotFootprint>(),
                  TebVisualizationPtr visualization = TebVisualizationPtr(), const ViaPointContainer* via_points = NULL);



  /** @name Plan a trajectory */
  //@{

  /**
   * @brief Plan a trajectory based on an initial reference plan.
   *
   * Provide this method to create and optimize a trajectory that is initialized
   * according to an initial reference plan (given as a container of poses).
   * @warning The current implementation extracts only the start and goal pose and calls the overloaded plan()
   * @param initial_plan vector of geometry_msgs::msg::PoseStamped (must be valid until clearPlanner() is called!)
   * @param start_vel Current start velocity (e.g. the velocity of the robot, only linear.x, linear.y (holonomic) and angular.z are used)
   * @param free_goal_vel if \c true, a nonzero final velocity at the goal pose is allowed,
   *		      otherwise the final velocity will be zero (default: false)
   * @return \c true if planning was successful, \c false otherwise
   */
  virtual bool plan(const std::vector<geometry_msgs::msg::PoseStamped>& initial_plan, const geometry_msgs::msg::Twist* start_vel = NULL, bool free_goal_vel=false);

  /**
   * @brief Plan a trajectory between a given start and goal pose (tf::Pose version).
   *
   * Provide this method to create and optimize a trajectory that is initialized between a given start and goal pose.
   * @param start tf::Pose containing the start pose of the trajectory
   * @param goal tf::Pose containing the goal pose of the trajectory
   * @param start_vel Current start velocity (e.g. the velocity of the robot, only linear.x, linear.y (holonomic) and angular.z are used)
   * @param free_goal_vel if \c true, a nonzero final velocity at the goal pose is allowed,
   *		      otherwise the final velocity will be zero (default: false)
   * @return \c true if planning was successful, \c false otherwise
   */
  // tf2 doesn't have tf::Pose
//  virtual bool plan(const tf::Pose& start, const tf::Pose& goal, const geometry_msgs::msg::Twist* start_vel = NULL, bool free_goal_vel=false);

  /**
   * @brief Plan a trajectory between a given start and goal pose.
   *
   * Provide this method to create and optimize a trajectory that is initialized between a given start and goal pose.
   * @param start PoseSE2 containing the start pose of the trajectory
   * @param goal PoseSE2 containing the goal pose of the trajectory
   * @param start_vel Initial velocity at the start pose (twist message containing the translational and angular velocity).
   * @param free_goal_vel if \c true, a nonzero final velocity at the goal pose is allowed,
   *		      otherwise the final velocity will be zero (default: false)
   * @return \c true if planning was successful, \c false otherwise
   */
  virtual bool plan(const PoseSE2& start, const PoseSE2& goal, const geometry_msgs::msg::Twist* start_vel = NULL, bool free_goal_vel=false);

  /**
   * @brief Get the velocity command from a previously optimized plan to control the robot at the current sampling interval.
   * @warning Call plan() first and check if the generated plan is feasible.
   * @param[out] vx translational velocity [m/s]
   * @param[out] vy strafing velocity which can be nonzero for holonomic robots [m/s]
   * @param[out] omega rotational velocity [rad/s]
   * @param[in] look_ahead_poses index of the final pose used to compute the velocity command.
   * @return \c true if command is valid, \c false otherwise
   */
  virtual bool getVelocityCommand(double& vx, double& vy, double& omega, int look_ahead_poses) const;

  /**
   * @brief Access current best trajectory candidate (that relates to the "best" homotopy class).
   *
   * If no trajectory is available, the pointer will be empty.
   * If only a single trajectory is available, return it.
   * Otherwise return the best one, but call selectBestTeb() before to perform the actual selection (part of the plan() methods).
   * @return Shared pointer to the best TebOptimalPlanner that contains the selected trajectory (TimedElasticBand).
   */
  TebOptimalPlannerPtr bestTeb() const {return tebs_.empty() ? TebOptimalPlannerPtr() : tebs_.size()==1 ? tebs_.front() : best_teb_;}

  /**
   * @brief Check whether the planned trajectory is feasible or not.
   *
   * This method currently checks only that the trajectory, or a part of the trajectory is collision free.
   * Obstacles are here represented as costmap instead of the internal ObstacleContainer.
   * @param costmap_model Pointer to the costmap model
   * @param footprint_spec The specification of the footprint of the robot in world coordinates
   * @param inscribed_radius The radius of the inscribed circle of the robot
   * @param circumscribed_radius The radius of the circumscribed circle of the robot
   * @param look_ahead_idx Number of poses along the trajectory that should be verified, if -1, the complete trajectory will be checked.
   * @return \c true, if the robot footprint along the first part of the trajectory intersects with
   *         any obstacle in the costmap, \c false otherwise.
   */
<<<<<<< HEAD
  virtual bool isTrajectoryFeasible(dwb_critics::ObstacleFootprintCritic* costmap_model, const std::vector<geometry_msgs::msg::Point>& footprint_spec,
                                    double inscribed_radius = 0.0, double circumscribed_radius=0.0, int look_ahead_idx=-1);
=======
  virtual bool isTrajectoryFeasible(base_local_planner::CostmapModel* costmap_model, const std::vector<geometry_msgs::Point>& footprint_spec,
                                    double inscribed_radius = 0.0, double circumscribed_radius=0.0, int look_ahead_idx=-1, double feasibility_check_lookahead_distance=-1.0);
>>>>>>> 1ed51189

  /**
   * @brief In case of empty best teb, scores again the available plans to find the best one.
   *        The best_teb_ variable is updated consequently.
   * @return Shared pointer to the best TebOptimalPlanner that contains the selected trajectory (TimedElasticBand).
   *         An empty pointer is returned if no plan is available.
   */
  TebOptimalPlannerPtr findBestTeb();

  /**
   * @brief Removes the specified teb and the corresponding homotopy class from the list of available ones.
   * @param pointer to the teb Band to be removed
   * @return Iterator to the next valid teb if available, else to the end of the tebs container.
   */
  TebOptPlannerContainer::iterator removeTeb(TebOptimalPlannerPtr& teb);

  //@}

  /** @name Visualization */
  //@{

  /**
   * @brief Register a TebVisualization class to enable visiualization routines (e.g. publish the local plan and pose sequence)
   * @param visualization shared pointer to a TebVisualization instance
   * @see visualizeTeb
   */
  void setVisualization(const TebVisualizationPtr & visualization) override;

   /**
    * @brief Publish the local plan, pose sequence and additional information via ros topics (e.g. subscribe with rviz).
    *
    * Make sure to register a TebVisualization instance before using setVisualization() or an overlaoded constructor.
    * @see setVisualization
    */
  virtual void visualize();

  //@}

  /** @name Important steps that are called during planning */
  //@{


  /**
   * @brief Explore paths in new equivalence classes (e.g. homotopy classes) and initialize TEBs from them.
   *
   * This "all-in-one" method creates a graph with position keypoints from which
   * feasible paths (with clearance from obstacles) are extracted. \n
   * All obtained paths are filted to only keep a single path for each equivalence class. \n
   * Each time a new equivalence class is explored (by means of \b no previous trajectory/TEB remain in that equivalence class),
   * a new trajectory/TEB will be initialized. \n
   *
   * Everything is prepared now for the optimization step: see optimizeAllTEBs().
   * @param start Current start pose (e.g. pose of the robot)
   * @param goal Goal pose (e.g. robot's goal)
   * @param dist_to_obst Allowed distance to obstacles: if not satisfying, the path will be rejected (note, this is not the distance used for optimization).
   * @param @param start_velocity start velocity (optional)
   */
  void exploreEquivalenceClassesAndInitTebs(const PoseSE2& start, const PoseSE2& goal, double dist_to_obst, const geometry_msgs::msg::Twist* start_vel);

  /**
   * @brief Add a new Teb to the internal trajectory container, if this teb constitutes a new equivalence class. Initialize it using a generic 2D reference path
   *
   * Refer to TimedElasticBand::initTEBtoGoal() for more details about the template parameters.
   * @param path_start start iterator of a generic 2d path
   * @param path_end end iterator of a generic 2d path
   * @param fun_position unary function that returns the Eigen::Vector2d object
   * @param start_orientation Orientation of the first pose of the trajectory (optional, otherwise use goal heading)
   * @param goal_orientation Orientation of the last pose of the trajectory (optional, otherwise use goal heading)
   * @param start_velocity start velocity (optional)
   * @tparam BidirIter Bidirectional iterator type
   * @tparam Fun unyary function that transforms the dereferenced iterator into an Eigen::Vector2d
   * @return Shared pointer to the newly created teb optimal planner
   */
  template<typename BidirIter, typename Fun>
  TebOptimalPlannerPtr addAndInitNewTeb(BidirIter path_start, BidirIter path_end, Fun fun_position, double start_orientation, double goal_orientation, const geometry_msgs::msg::Twist* start_velocity);

  /**
   * @brief Add a new Teb to the internal trajectory container, if this teb constitutes a new equivalence class. Initialize it with a simple straight line between a given start and goal
   * @param start start pose
   * @param goal goal pose
   * @param start_velocity start velocity (optional)
   * @return Shared pointer to the newly created teb optimal planner
   */
  TebOptimalPlannerPtr addAndInitNewTeb(const PoseSE2& start, const PoseSE2& goal, const geometry_msgs::msg::Twist* start_velocity);

  /**
   * @brief Add a new Teb to the internal trajectory container , if this teb constitutes a new equivalence class. Initialize it using a PoseStamped container
   * @param initial_plan container of poses (start and goal orientation should be valid!)
   * @param start_velocity start velocity (optional)
   * @return Shared pointer to the newly created teb optimal planner
   */
  TebOptimalPlannerPtr addAndInitNewTeb(const std::vector<geometry_msgs::msg::PoseStamped>& initial_plan, const geometry_msgs::msg::Twist* start_velocity);

  /**
   * @brief Update TEBs with new pose, goal and current velocity.
   * @param start New start pose (optional)
   * @param goal New goal pose (optional)
   * @param start_velocity start velocity (optional)
   */
  void updateAllTEBs(const PoseSE2* start, const PoseSE2* goal, const geometry_msgs::msg::Twist* start_velocity);


  /**
   * @brief Optimize all available trajectories by invoking the optimizer on each one.
   *
   * Depending on the configuration parameters, the optimization is performed either single or multi threaded.
   * @param iter_innerloop Number of inner iterations (see TebOptimalPlanner::optimizeTEB())
   * @param iter_outerloop Number of outer iterations (see TebOptimalPlanner::optimizeTEB())
   */
  void optimizeAllTEBs(int iter_innerloop, int iter_outerloop);

  /**
   * @brief Returns a shared pointer to the TEB related to the initial plan
   * @return A non-empty shared ptr is returned if a match was found; Otherwise the shared ptr is empty.
   */
  TebOptimalPlannerPtr getInitialPlanTEB();

  /**
   * @brief In case of multiple, internally stored, alternative trajectories, select the best one according to their cost values.
   *
   * The trajectory cost includes features such as transition time and clearance from obstacles. \n
   * The best trajectory can be accessed later by bestTeb() within the current sampling interval in order to avoid unessary recalculations.
   * @return Shared pointer to the best TebOptimalPlanner that contains the selected trajectory (TimedElasticBand).
   */
  TebOptimalPlannerPtr selectBestTeb();

  //@}

   /**
    * @brief Reset the planner.
    *
    * Clear all previously found H-signatures, paths, tebs and the hcgraph.
    */
  virtual void clearPlanner() {clearGraph(); equivalence_classes_.clear(); tebs_.clear(); initial_plan_ = NULL;}


  /**
   * @brief Prefer a desired initial turning direction (by penalizing the opposing one)
   *
   * A desired (initial) turning direction might be specified in case the planned trajectory oscillates between two
   * solutions (in the same equivalence class!) with similar cost. Check the parameters in order to adjust the weight of the penalty.
   * Initial means that the penalty is applied only to the first few poses of the trajectory.
   * @param dir This parameter might be RotType::left (prefer left), RotType::right (prefer right) or RotType::none (prefer none)
   */
  virtual void setPreferredTurningDir(RotType dir);

  /**
   * @brief Calculate the equivalence class of a path
   *
   * Currently, only the H-signature (refer to HSignature) is implemented.
   *
   * @param path_start Iterator to the first element in the path
   * @param path_end Iterator to the last element in the path
   * @param obstacles obstacle container
   * @param fun_cplx_point function accepting the dereference iterator type and that returns the position as complex number.
   * @tparam BidirIter Bidirectional iterator type
   * @tparam Fun function of the form std::complex< long double > (const T& point_type)
   * @return pointer to the equivalence class base type
   */
  template<typename BidirIter, typename Fun>
  EquivalenceClassPtr calculateEquivalenceClass(BidirIter path_start, BidirIter path_end, Fun fun_cplx_point, const ObstContainer* obstacles = NULL,
                                                boost::optional<TimeDiffSequence::iterator> timediff_start = boost::none, boost::optional<TimeDiffSequence::iterator> timediff_end = boost::none);

  /**
   * @brief Read-only access to the internal trajectory container.
   * @return read-only reference to the teb container.
   */
  const TebOptPlannerContainer& getTrajectoryContainer() const {return tebs_;}

  /**
   * Compute and return the cost of the current optimization graph (supports multiple trajectories)
   * @param[out] cost current cost value for each trajectory
   *                  [for a planner with just a single trajectory: size=1, vector will not be cleared]
   * @param obst_cost_scale Specify extra scaling for obstacle costs
   * @param viapoint_cost_scale Specify extra scaling for via points.
   * @param alternative_time_cost Replace the cost for the time optimal objective by the actual (weighted) transition time
   */
  virtual void computeCurrentCost(std::vector<double>& cost, double obst_cost_scale=1.0, double viapoint_cost_scale=1.0, bool alternative_time_cost=false);

  /**
   * @brief Check if two h-signatures are similar (w.r.t. a certain threshold)
   * @param h1 first h-signature
   * @param h2 second h-signature
   * @return \c true if both h-signatures are similar, false otherwise.
   */
  inline static bool isHSignatureSimilar(const std::complex<long double>& h1, const std::complex<long double>& h2, double threshold)
  {
      double diff_real = std::abs(h2.real() - h1.real());
      double diff_imag = std::abs(h2.imag() - h1.imag());
      if (diff_real<=threshold && diff_imag<=threshold)
        return true; // Found! Homotopy class already exists, therefore nothing added
      return false;
  }
  /**
   * @brief Checks if the orientation of the computed trajectories differs from that of the best plan of more than the
   *  specified threshold and eventually deletes them.
   *  Also deletes detours with a duration much bigger than the duration of the best_teb (duration / best duration > max_ratio_detours_duration_best_duration).
   * @param orient_threshold: Threshold paramter for allowed orientation changes in radians
   * @param len_orientation_vector: length of the vector used to compute the start orientation
   */
  void deletePlansDetouringBackwards(const double orient_threshold, const double len_orientation_vector);
  /**
   * @brief Given a plan, computes its start orientation using a vector of length >= len_orientation_vector
   *        starting from the initial pose.
   * @param plan: Teb to be analyzed
   * @param len_orientation_vector: min length of the vector used to compute the start orientation
   * @param orientation: computed start orientation
   * @return: Could the vector for the orientation check be computed? (False if the plan has no pose with a distance
   *          > len_orientation_vector from the start poseq)
   */
  bool computeStartOrientation(const TebOptimalPlannerPtr plan, const double len_orientation_vector, double& orientation);


  /**
   * @brief Access config (read-only)
   * @return const pointer to the config instance
   */
  const TebConfig* config() const {return cfg_;}

  /**
   * @brief Access current obstacle container (read-only)
   * @return const pointer to the obstacle container instance
   */
  const ObstContainer* obstacles() const {return obstacles_;}

  /**
   * @brief Returns true if the planner is initialized
   */
  bool isInitialized() const {return initialized_;}

  /**
   * @brief Clear any existing graph of the homotopy class search
   */
  void clearGraph() {if(graph_search_) graph_search_->clearGraph();}

  /**
   * @brief find the index of the currently best TEB in the container
   * @remarks bestTeb() should be preferred whenever possible
   * @return index of the best TEB obtained with bestTEB(), if no TEB is avaiable, it returns -1.
   */
  int bestTebIdx() const;


  /**
   * @brief Internal helper function that adds a new equivalence class to the list of known classes only if it is unique.
   * @param eq_class equivalence class that should be tested
   * @param lock if \c true, exclude the H-signature from deletion.
   * @return \c true if the h-signature was added and no duplicate was found, \c false otherwise
   */
  bool addEquivalenceClassIfNew(const EquivalenceClassPtr& eq_class, bool lock=false);

  /**
   * @brief Return the current set of equivalence erelations (read-only)
   * @return reference to the internal set of currently tracked equivalence relations
   */
  const EquivalenceClassContainer& getEquivalenceClassRef() const  {return equivalence_classes_;}

  bool isInBestTebClass(const EquivalenceClassPtr& eq_class) const;

  int numTebsInClass(const EquivalenceClassPtr& eq_class) const;

  int numTebsInBestTebClass() const;

  /**
   * @brief Randomly drop non-optimal TEBs to so we can explore other alternatives
   *
   * The HCP has a tendency to become "fixated" once its tebs_ list becomes
   * fully populated, repeatedly refining and evaluating paths from the same
   * few homotopy classes until the robot moves far enough for a teb to become
   * invalid. As a result, it can fail to discover a more optimal path. This
   * function alleviates this problem by randomly dropping TEBs other than the
   * current "best" one with a probability controlled by
   * selection_dropping_probability parameter.
   */
  void randomlyDropTebs();

protected:

  /** @name Explore new paths and keep only a single one for each homotopy class */
  //@{

  /**
   * @brief Check if a h-signature exists already.
   * @param eq_class equivalence class that should be tested
   * @return \c true if the h-signature is found, \c false otherwise
   */
  bool hasEquivalenceClass(const EquivalenceClassPtr& eq_class) const;


  /**
   * @brief Renew all found h-signatures for the new planning step based on existing TEBs. Optionally detours can be discarded.
   *
   * Calling this method in each new planning interval is really important.
   * First all old h-signatures are deleted, since they could be invalid for this planning step (obstacle position may changed).
   * Afterwards the h-signatures are calculated for each existing TEB/trajectory and is inserted to the list of known h-signatures.
   * Doing this is important to prefer already optimized trajectories in contrast to initialize newly explored coarse paths.
   * @param delete_detours if this param is \c true, all existing TEBs are cleared from detour-candidates calling deletePlansGoingBackwards().
   */
  void renewAndAnalyzeOldTebs(bool delete_detours);

  /**
   * @brief Associate trajectories with via-points
   *
   * If \c all_trajectories is true, all trajectory candidates are connected with the set of via_points,
   * otherwise only the trajectory sharing the homotopy class of the initial/global plan (and all via-points from alternative trajectories are removed)
   * @remarks Requires that the plan method is called with an initial plan provided and that via-points are enabled (config)
   * @param all_trajectories see method description
   */
  void updateReferenceTrajectoryViaPoints(bool all_trajectories);

  //@}

  // external objects (store weak pointers)
  const TebConfig* cfg_; //!< Config class that stores and manages all related parameters
  ObstContainer* obstacles_; //!< Store obstacles that are relevant for planning
  const ViaPointContainer* via_points_; //!< Store the current list of via-points

  // internal objects (memory management owned)
  TebVisualizationPtr visualization_; //!< Instance of the visualization class (local/global plan, obstacles, ...)
  TebOptimalPlannerPtr best_teb_; //!< Store the current best teb.
  EquivalenceClassPtr best_teb_eq_class_; //!< Store the equivalence class of the current best teb
  RobotFootprintModelPtr robot_model_; //!< Robot model shared instance

  const std::vector<geometry_msgs::msg::PoseStamped>* initial_plan_; //!< Store the initial plan if available for a better trajectory initialization
  EquivalenceClassPtr initial_plan_eq_class_; //!< Store the equivalence class of the initial plan
  TebOptimalPlannerPtr initial_plan_teb_; //!< Store pointer to the TEB related to the initial plan (use method getInitialPlanTEB() since it checks if initial_plan_teb_ is still included in tebs_.)

  TebOptPlannerContainer tebs_; //!< Container that stores multiple local teb planners (for alternative equivalence classes) and their corresponding costs

  EquivalenceClassContainer equivalence_classes_; //!< Store all known quivalence classes (e.g. h-signatures) to allow checking for duplicates after finding and adding new ones.
                                                                            //   The second parameter denotes whether to exclude the class from detour deletion or not (true: force keeping).

  std::shared_ptr<GraphSearchInterface> graph_search_;

  rclcpp::Time last_eq_class_switching_time_; //!< Store the time at which the equivalence class changed recently

  std::default_random_engine random_;
  bool initialized_; //!< Keeps track about the correct initialization of this class

  TebOptimalPlannerPtr last_best_teb_;  //!< Points to the plan used in the previous control cycle



public:
  EIGEN_MAKE_ALIGNED_OPERATOR_NEW


};

//! Abbrev. for a shared pointer of a HomotopyClassPlanner instance.
typedef std::shared_ptr<HomotopyClassPlanner> HomotopyClassPlannerPtr;


} // namespace teb_local_planner

// include template implementations / definitions
#include "teb_local_planner/homotopy_class_planner.hpp"

#endif /* HOMOTOPY_CLASS_PLANNER_H_ */<|MERGE_RESOLUTION|>--- conflicted
+++ resolved
@@ -44,12 +44,10 @@
 #include <algorithm>
 #include <functional>
 #include <iterator>
-<<<<<<< HEAD
 #include <memory>
 #include <vector>
-=======
+#include <iterator>
 #include <random>
->>>>>>> 1ed51189
 
 #include <visualization_msgs/msg/marker.hpp>
 #include <geometry_msgs/msg/point.hpp>
@@ -227,13 +225,8 @@
    * @return \c true, if the robot footprint along the first part of the trajectory intersects with
    *         any obstacle in the costmap, \c false otherwise.
    */
-<<<<<<< HEAD
   virtual bool isTrajectoryFeasible(dwb_critics::ObstacleFootprintCritic* costmap_model, const std::vector<geometry_msgs::msg::Point>& footprint_spec,
                                     double inscribed_radius = 0.0, double circumscribed_radius=0.0, int look_ahead_idx=-1);
-=======
-  virtual bool isTrajectoryFeasible(base_local_planner::CostmapModel* costmap_model, const std::vector<geometry_msgs::Point>& footprint_spec,
-                                    double inscribed_radius = 0.0, double circumscribed_radius=0.0, int look_ahead_idx=-1, double feasibility_check_lookahead_distance=-1.0);
->>>>>>> 1ed51189
 
   /**
    * @brief In case of empty best teb, scores again the available plans to find the best one.
