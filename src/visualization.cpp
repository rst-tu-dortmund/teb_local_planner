/*********************************************************************
 *
 * Software License Agreement (BSD License)
 *
 *  Copyright (c) 2016,
 *  TU Dortmund - Institute of Control Theory and Systems Engineering.
 *  All rights reserved.
 *
 *  Redistribution and use in source and binary forms, with or without
 *  modification, are permitted provided that the following conditions
 *  are met:
 *
 *   * Redistributions of source code must retain the above copyright
 *     notice, this list of conditions and the following disclaimer.
 *   * Redistributions in binary form must reproduce the above
 *     copyright notice, this list of conditions and the following
 *     disclaimer in the documentation and/or other materials provided
 *     with the distribution.
 *   * Neither the name of the institute nor the names of its
 *     contributors may be used to endorse or promote products derived
 *     from this software without specific prior written permission.
 *
 *  THIS SOFTWARE IS PROVIDED BY THE COPYRIGHT HOLDERS AND CONTRIBUTORS
 *  "AS IS" AND ANY EXPRESS OR IMPLIED WARRANTIES, INCLUDING, BUT NOT
 *  LIMITED TO, THE IMPLIED WARRANTIES OF MERCHANTABILITY AND FITNESS
 *  FOR A PARTICULAR PURPOSE ARE DISCLAIMED. IN NO EVENT SHALL THE
 *  COPYRIGHT OWNER OR CONTRIBUTORS BE LIABLE FOR ANY DIRECT, INDIRECT,
 *  INCIDENTAL, SPECIAL, EXEMPLARY, OR CONSEQUENTIAL DAMAGES (INCLUDING,
 *  BUT NOT LIMITED TO, PROCUREMENT OF SUBSTITUTE GOODS OR SERVICES;
 *  LOSS OF USE, DATA, OR PROFITS; OR BUSINESS INTERRUPTION) HOWEVER
 *  CAUSED AND ON ANY THEORY OF LIABILITY, WHETHER IN CONTRACT, STRICT
 *  LIABILITY, OR TORT (INCLUDING NEGLIGENCE OR OTHERWISE) ARISING IN
 *  ANY WAY OUT OF THE USE OF THIS SOFTWARE, EVEN IF ADVISED OF THE
 *  POSSIBILITY OF SUCH DAMAGE.
 *
 * Author: Christoph Rösmann
 *********************************************************************/

#include <teb_local_planner/visualization.h>
#include <teb_local_planner/optimal_planner.h>
#include <teb_local_planner/FeedbackMsg.h>

namespace teb_local_planner
{

TebVisualization::TebVisualization() : initialized_(false)
{
}

TebVisualization::TebVisualization(ros::NodeHandle& nh, const TebConfig& cfg) : initialized_(false)
{
  initialize(nh, cfg);
}

void TebVisualization::initialize(ros::NodeHandle& nh, const TebConfig& cfg)
{
  if (initialized_)
    ROS_WARN("TebVisualization already initialized. Reinitalizing...");
  
  // set config
  cfg_ = &cfg;
  
  // register topics
  global_plan_pub_ = nh.advertise<nav_msgs::Path>("global_plan", 1);
  local_plan_pub_ = nh.advertise<nav_msgs::Path>("local_plan",1);
  teb_poses_pub_ = nh.advertise<geometry_msgs::PoseArray>("teb_poses", 100);
  teb_marker_pub_ = nh.advertise<visualization_msgs::Marker>("teb_markers", 1000);
  feedback_pub_ = nh.advertise<teb_local_planner::FeedbackMsg>("teb_feedback", 10);  
  
  initialized_ = true; 
}



void TebVisualization::publishGlobalPlan(const std::vector<geometry_msgs::PoseStamped>& global_plan) const
{
  if ( printErrorWhenNotInitialized() ) return;
  base_local_planner::publishPlan(global_plan, global_plan_pub_); 
}

void TebVisualization::publishLocalPlan(const std::vector<geometry_msgs::PoseStamped>& local_plan) const
{
  if ( printErrorWhenNotInitialized() )
    return;
  base_local_planner::publishPlan(local_plan, local_plan_pub_); 
}

void TebVisualization::publishLocalPlanAndPoses(const TimedElasticBand& teb) const
{
  if ( printErrorWhenNotInitialized() )
    return;
  
    // create path msg
    nav_msgs::Path teb_path;
    teb_path.header.frame_id = cfg_->map_frame;
    teb_path.header.stamp = ros::Time::now();
    
    // create pose_array (along trajectory)
    geometry_msgs::PoseArray teb_poses;
    teb_poses.header.frame_id = teb_path.header.frame_id;
    teb_poses.header.stamp = teb_path.header.stamp;
    
    // fill path msgs with teb configurations
    for (int i=0; i < teb.sizePoses(); i++)
    {
      geometry_msgs::PoseStamped pose;
      pose.header.frame_id = teb_path.header.frame_id;
      pose.header.stamp = teb_path.header.stamp;
      pose.pose.position.x = teb.Pose(i).x();
      pose.pose.position.y = teb.Pose(i).y();
      pose.pose.position.z = cfg_->hcp.visualize_with_time_as_z_axis_scale*teb.getSumOfTimeDiffsUpToIdx(i);
      pose.pose.orientation = tf::createQuaternionMsgFromYaw(teb.Pose(i).theta());
      teb_path.poses.push_back(pose);
      teb_poses.poses.push_back(pose.pose);
    }
    local_plan_pub_.publish(teb_path);
    teb_poses_pub_.publish(teb_poses);
}



void TebVisualization::publishRobotFootprintModel(const PoseSE2& current_pose, const BaseRobotFootprintModel& robot_model, const std::string& ns)
{
  if ( printErrorWhenNotInitialized() )
    return;
  
  std::vector<visualization_msgs::Marker> markers;
  robot_model.visualizeRobot(current_pose, markers);
  if (markers.empty())
    return;
  
  int idx = 0;
  for (std::vector<visualization_msgs::Marker>::iterator marker_it = markers.begin(); marker_it != markers.end(); ++marker_it, ++idx)
  {
    marker_it->header.frame_id = cfg_->map_frame;
    marker_it->header.stamp = ros::Time::now();
    marker_it->action = visualization_msgs::Marker::ADD;
    marker_it->ns = ns;
    marker_it->id = idx;
    marker_it->lifetime = ros::Duration(2.0);
    teb_marker_pub_.publish(*marker_it);
  }
  
}


void TebVisualization::publishObstacles(const ObstContainer& obstacles) const
{
  if ( obstacles.empty() || printErrorWhenNotInitialized() )
    return;
  
  // Visualize point obstacles
  {
    visualization_msgs::Marker marker;
    marker.header.frame_id = cfg_->map_frame;
    marker.header.stamp = ros::Time::now();
    marker.ns = "PointObstacles";
    marker.id = 0;
    marker.type = visualization_msgs::Marker::POINTS;
    marker.action = visualization_msgs::Marker::ADD;
    marker.lifetime = ros::Duration(2.0);
    
    for (ObstContainer::const_iterator obst = obstacles.begin(); obst != obstacles.end(); ++obst)
    {
      boost::shared_ptr<PointObstacle> pobst = boost::dynamic_pointer_cast<PointObstacle>(*obst);      
      if (!pobst)
        continue;

<<<<<<< HEAD
      geometry_msgs::Point point;
      point.x = pobst->x();
      point.y = pobst->y();
      point.z = 0;
      marker.points.push_back(point);
=======
      if (cfg_->hcp.visualize_with_time_as_z_axis_scale < 0.001)
      {
        geometry_msgs::Point point;
        point.x = pobst->x();
        point.y = pobst->y();
        point.z = 0;
        marker.points.push_back(point);
      }
      else // Spatiotemporally point obstacles become a line
      {
        marker.type = visualization_msgs::Marker::LINE_LIST;
        geometry_msgs::Point start;
        start.x = pobst->x();
        start.y = pobst->y();
        start.z = 0;
        marker.points.push_back(start);

        geometry_msgs::Point end;
        double t = 20;
        Eigen::Vector2d pred;
        pobst->predictCentroidConstantVelocity(t, pred);
        end.x = pred[0];
        end.y = pred[1];
        end.z = cfg_->hcp.visualize_with_time_as_z_axis_scale*t;
        marker.points.push_back(end);
      }
>>>>>>> 57608bf5
    }
    
    marker.scale.x = 0.1;
    marker.scale.y = 0.1;
    marker.color.a = 1.0;
    marker.color.r = 1.0;
    marker.color.g = 0.0;
    marker.color.b = 0.0;

    teb_marker_pub_.publish( marker );
  }
  
  // Visualize line obstacles
  {
    std::size_t idx = 0;
    for (ObstContainer::const_iterator obst = obstacles.begin(); obst != obstacles.end(); ++obst)
    {	
      boost::shared_ptr<LineObstacle> pobst = boost::dynamic_pointer_cast<LineObstacle>(*obst);   
      if (!pobst)
        continue;
      
      visualization_msgs::Marker marker;
      marker.header.frame_id = cfg_->map_frame;
      marker.header.stamp = ros::Time::now();
      marker.ns = "LineObstacles";
      marker.id = idx++;
      marker.type = visualization_msgs::Marker::LINE_STRIP;
      marker.action = visualization_msgs::Marker::ADD;
      marker.lifetime = ros::Duration(2.0);
      geometry_msgs::Point start;
      start.x = pobst->start().x();
      start.y = pobst->start().y();
      start.z = 0;
      marker.points.push_back(start);
      geometry_msgs::Point end;
      end.x = pobst->end().x();
      end.y = pobst->end().y();
      end.z = 0;
      marker.points.push_back(end);
  
      marker.scale.x = 0.1;
      marker.scale.y = 0.1;
      marker.color.a = 1.0;
      marker.color.r = 0.0;
      marker.color.g = 1.0;
      marker.color.b = 0.0;
      
      teb_marker_pub_.publish( marker );     
    }
  }
  

  // Visualize polygon obstacles
  {
    std::size_t idx = 0;
    for (ObstContainer::const_iterator obst = obstacles.begin(); obst != obstacles.end(); ++obst)
    {	
      boost::shared_ptr<PolygonObstacle> pobst = boost::dynamic_pointer_cast<PolygonObstacle>(*obst);   
      if (!pobst)
				continue;
      
      visualization_msgs::Marker marker;
      marker.header.frame_id = cfg_->map_frame;
      marker.header.stamp = ros::Time::now();
      marker.ns = "PolyObstacles";
      marker.id = idx++;
      marker.type = visualization_msgs::Marker::LINE_STRIP;
      marker.action = visualization_msgs::Marker::ADD;
      marker.lifetime = ros::Duration(2.0);
      
      for (Point2dContainer::const_iterator vertex = pobst->vertices().begin(); vertex != pobst->vertices().end(); ++vertex)
      {
        geometry_msgs::Point point;
        point.x = vertex->x();
        point.y = vertex->y();
        point.z = 0;
        marker.points.push_back(point);
      }
      
      // Also add last point to close the polygon
      // but only if polygon has more than 2 points (it is not a line)
      if (pobst->vertices().size() > 2)
      {
        geometry_msgs::Point point;
        point.x = pobst->vertices().front().x();
        point.y = pobst->vertices().front().y();
        point.z = 0;
        marker.points.push_back(point);
      }
      marker.scale.x = 0.1;
      marker.scale.y = 0.1;
      marker.color.a = 1.0;
      marker.color.r = 1.0;
      marker.color.g = 0.0;
      marker.color.b = 0.0;
      
      teb_marker_pub_.publish( marker );     
    }
  }

  // visualize predicted obstacle movements
  if (cfg_->hcp.visualize_with_time_as_z_axis_scale != 0)
  {
    visualization_msgs::Marker marker;
    marker.header.frame_id = cfg_->map_frame;
    marker.header.stamp = ros::Time::now();
    marker.ns = "ObstaclePredictions";
    marker.id = 0;
    marker.type = visualization_msgs::Marker::LINE_LIST;
    marker.action = visualization_msgs::Marker::ADD;
    marker.lifetime = ros::Duration(2.0);
    marker.scale.x = 0.1;
    marker.scale.y = 0.1;
    marker.color.a = 1.0;
    marker.color.r = 1.0;
    marker.color.g = 0.5;
    marker.color.b = 0.0;

    for (ObstContainer::const_iterator obst = obstacles.begin(); obst != obstacles.end(); ++obst)
    {
      geometry_msgs::Point start;
      start.x = (*obst)->getCentroid().x();
      start.y = (*obst)->getCentroid().y();
      start.z = 0;
      marker.points.push_back(start);

      geometry_msgs::Point end;
      double t = 10;
      Eigen::Vector2d pred;
      (*obst)->predictCentroidConstantVelocity(t, pred);
      end.x = pred.x();
      end.y = pred.y();
      end.z = cfg_->hcp.visualize_with_time_as_z_axis_scale*t;
      marker.points.push_back(end);
    }

    teb_marker_pub_.publish( marker );
  }
}


void TebVisualization::publishViaPoints(const std::vector< Eigen::Vector2d, Eigen::aligned_allocator<Eigen::Vector2d> >& via_points, const std::string& ns) const
{
  if ( via_points.empty() || printErrorWhenNotInitialized() )
    return;
  
  visualization_msgs::Marker marker;
  marker.header.frame_id = cfg_->map_frame;
  marker.header.stamp = ros::Time::now();
  marker.ns = ns;
  marker.id = 0;
  marker.type = visualization_msgs::Marker::POINTS;
  marker.action = visualization_msgs::Marker::ADD;
  marker.lifetime = ros::Duration(2.0);
  
  for (std::size_t i=0; i < via_points.size(); ++i)
  {
    geometry_msgs::Point point;
    point.x = via_points[i].x();
    point.y = via_points[i].y();
    point.z = 0;
    marker.points.push_back(point);
  }
  
  marker.scale.x = 0.1;
  marker.scale.y = 0.1;
  marker.color.a = 1.0;
  marker.color.r = 0.0;
  marker.color.g = 0.0;
  marker.color.b = 1.0;

  teb_marker_pub_.publish( marker );
}

void TebVisualization::publishTebContainer(const TebOptPlannerContainer& teb_planner, const std::string& ns)
{
if ( printErrorWhenNotInitialized() )
    return;
  
  visualization_msgs::Marker marker;
  marker.header.frame_id = cfg_->map_frame;
  marker.header.stamp = ros::Time::now();
  marker.ns = ns;
  marker.id = 0;
  marker.type = visualization_msgs::Marker::LINE_LIST;
  marker.action = visualization_msgs::Marker::ADD;
  
  // Iterate through teb pose sequence
  for( TebOptPlannerContainer::const_iterator it_teb = teb_planner.begin(); it_teb != teb_planner.end(); ++it_teb )
  {	  
    // iterate single poses
    PoseSequence::const_iterator it_pose = it_teb->get()->teb().poses().begin();
    TimeDiffSequence::const_iterator it_timediff = it_teb->get()->teb().timediffs().begin();
    PoseSequence::const_iterator it_pose_end = it_teb->get()->teb().poses().end();
    std::advance(it_pose_end, -1); // since we are interested in line segments, reduce end iterator by one.
    double time = 0;

    while (it_pose != it_pose_end)
    {
      geometry_msgs::Point point_start;
      point_start.x = (*it_pose)->x();
      point_start.y = (*it_pose)->y();
      point_start.z = cfg_->hcp.visualize_with_time_as_z_axis_scale*time;
      marker.points.push_back(point_start);

      time += (*it_timediff)->dt();

      geometry_msgs::Point point_end;
      point_end.x = (*boost::next(it_pose))->x();
      point_end.y = (*boost::next(it_pose))->y();
      point_end.z = cfg_->hcp.visualize_with_time_as_z_axis_scale*time;
      marker.points.push_back(point_end);
      ++it_pose;
      ++it_timediff;
    }
  }
  marker.scale.x = 0.01;
  marker.color.a = 1.0;
  marker.color.r = 0.5;
  marker.color.g = 1.0;
  marker.color.b = 0.0;

  teb_marker_pub_.publish( marker );
}

void TebVisualization::publishFeedbackMessage(const std::vector< boost::shared_ptr<TebOptimalPlanner> >& teb_planners,
                                              unsigned int selected_trajectory_idx, const ObstContainer& obstacles)
{
  FeedbackMsg msg;
  msg.header.stamp = ros::Time::now();
  msg.header.frame_id = cfg_->map_frame;
  msg.selected_trajectory_idx = selected_trajectory_idx;
  
  
  msg.trajectories.resize(teb_planners.size());
  
  // Iterate through teb pose sequence
  std::size_t idx_traj = 0;
  for( TebOptPlannerContainer::const_iterator it_teb = teb_planners.begin(); it_teb != teb_planners.end(); ++it_teb, ++idx_traj )
  {   
    msg.trajectories[idx_traj].header = msg.header;
    it_teb->get()->getFullTrajectory(msg.trajectories[idx_traj].trajectory);
  }
  
  // add obstacles
  msg.obstacles_msg.obstacles.resize(obstacles.size());
  for (std::size_t i=0; i<obstacles.size(); ++i)
  {
    msg.obstacles_msg.header = msg.header;

    // copy polygon
    msg.obstacles_msg.obstacles[i].header = msg.header;
    obstacles[i]->toPolygonMsg(msg.obstacles_msg.obstacles[i].polygon);

    // copy id
    msg.obstacles_msg.obstacles[i].id = i; // TODO: we do not have any id stored yet

    // orientation
    //msg.obstacles_msg.obstacles[i].orientation =; // TODO

    // copy velocities
    obstacles[i]->toTwistWithCovarianceMsg(msg.obstacles_msg.obstacles[i].velocities);
  }
  
  feedback_pub_.publish(msg);
}

void TebVisualization::publishFeedbackMessage(const TebOptimalPlanner& teb_planner, const ObstContainer& obstacles)
{
  FeedbackMsg msg;
  msg.header.stamp = ros::Time::now();
  msg.header.frame_id = cfg_->map_frame;
  msg.selected_trajectory_idx = 0;
  
  msg.trajectories.resize(1);
  msg.trajectories.front().header = msg.header;
  teb_planner.getFullTrajectory(msg.trajectories.front().trajectory);
 
  // add obstacles
  msg.obstacles_msg.obstacles.resize(obstacles.size());
  for (std::size_t i=0; i<obstacles.size(); ++i)
  {
    msg.obstacles_msg.header = msg.header;

    // copy polygon
    msg.obstacles_msg.obstacles[i].header = msg.header;
    obstacles[i]->toPolygonMsg(msg.obstacles_msg.obstacles[i].polygon);

    // copy id
    msg.obstacles_msg.obstacles[i].id = i; // TODO: we do not have any id stored yet

    // orientation
    //msg.obstacles_msg.obstacles[i].orientation =; // TODO

    // copy velocities
    obstacles[i]->toTwistWithCovarianceMsg(msg.obstacles_msg.obstacles[i].velocities);
  }
  
  feedback_pub_.publish(msg);
}

bool TebVisualization::printErrorWhenNotInitialized() const
{
  if (!initialized_)
  {
    ROS_ERROR("TebVisualization class not initialized. You must call initialize or an appropriate constructor");
    return true;
  }
  return false;
}

} // namespace teb_local_planner<|MERGE_RESOLUTION|>--- conflicted
+++ resolved
@@ -166,13 +166,6 @@
       if (!pobst)
         continue;
 
-<<<<<<< HEAD
-      geometry_msgs::Point point;
-      point.x = pobst->x();
-      point.y = pobst->y();
-      point.z = 0;
-      marker.points.push_back(point);
-=======
       if (cfg_->hcp.visualize_with_time_as_z_axis_scale < 0.001)
       {
         geometry_msgs::Point point;
@@ -199,7 +192,6 @@
         end.z = cfg_->hcp.visualize_with_time_as_z_axis_scale*t;
         marker.points.push_back(end);
       }
->>>>>>> 57608bf5
     }
     
     marker.scale.x = 0.1;
