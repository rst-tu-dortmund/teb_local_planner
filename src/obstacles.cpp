--- conflicted
+++ resolved
@@ -129,11 +129,7 @@
 
 Eigen::Vector2d PolygonObstacle::getClosestPoint(const Eigen::Vector2d& position) const
 {
-<<<<<<< HEAD
- // the polygon is a point
-=======
   // the polygon is a point
->>>>>>> 63869aa9
   if (noVertices() == 1)
   {
     return vertices_.front();
@@ -150,11 +146,7 @@
       Eigen::Vector2d closest_pt = new_pt;
       
       // check each polygon edge
-<<<<<<< HEAD
-      for (int i=1; i<(int)noVertices()-1; ++i) // skip the first one, since we already checked it (new_pt)
-=======
       for (int i=1; i<noVertices()-1; ++i) // skip the first one, since we already checked it (new_pt)
->>>>>>> 63869aa9
       {
         new_pt = closest_point_on_line_segment_2d(position, vertices_.at(i), vertices_.at(i+1));
         double new_dist = (new_pt-position).norm();
@@ -177,11 +169,7 @@
       return new_pt; // closest point on line segment
     }
   }
-<<<<<<< HEAD
-  
-=======
-
->>>>>>> 63869aa9
+
   ROS_ERROR("PolygonObstacle::getClosestPoint() cannot find any closest point. Polygon ill-defined?");
   return Eigen::Vector2d::Zero(); // todo: maybe boost::optional?
 }
