--- conflicted
+++ resolved
@@ -36,16 +36,12 @@
  * Author: Christoph Rösmann
  *********************************************************************/
 
-<<<<<<< HEAD
 #include <tf2/time.h>
 #include <tf2_ros/buffer_interface.h>
 
 #include "teb_local_planner/optimal_planner.h"
 
 #include <map>
-=======
-#include <teb_local_planner/optimal_planner.h>
-
 // g2o custom edges and vertices for the TEB planner
 #include <teb_local_planner/g2o_types/edge_velocity.h>
 #include <teb_local_planner/g2o_types/edge_velocity_obstacle_ratio.h>
@@ -58,7 +54,6 @@
 #include <teb_local_planner/g2o_types/edge_via_point.h>
 #include <teb_local_planner/g2o_types/edge_prefer_rotdir.h>
 
->>>>>>> 1ed51189
 #include <memory>
 #include <limits>
 
@@ -1231,20 +1226,15 @@
 }
 
 
-<<<<<<< HEAD
 bool TebOptimalPlanner::isTrajectoryFeasible(dwb_critics::ObstacleFootprintCritic* costmap_model, const std::vector<geometry_msgs::msg::Point>& footprint_spec,
-                                             double inscribed_radius, double circumscribed_radius, int look_ahead_idx)
-=======
-bool TebOptimalPlanner::isTrajectoryFeasible(base_local_planner::CostmapModel* costmap_model, const std::vector<geometry_msgs::Point>& footprint_spec,
                                              double inscribed_radius, double circumscribed_radius, int look_ahead_idx, double feasibility_check_lookahead_distance)
->>>>>>> 1ed51189
 {
   if (look_ahead_idx < 0 || look_ahead_idx >= teb().sizePoses())
     look_ahead_idx = teb().sizePoses() - 1;
 
-<<<<<<< HEAD
   geometry_msgs::msg::Pose2D pose2d;
-=======
+
+
   if (feasibility_check_lookahead_distance > 0){
     for (int i=1; i < teb().sizePoses(); ++i){
       double pose_distance=std::hypot(teb().Pose(i).x()-teb().Pose(0).x(), teb().Pose(i).y()-teb().Pose(0).y());
@@ -1254,7 +1244,6 @@
       }
     }
   }
->>>>>>> 1ed51189
 
   for (int i=0; i <= look_ahead_idx; ++i)
   {
