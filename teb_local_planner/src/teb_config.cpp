/*********************************************************************
 *
 * Software License Agreement (BSD License)
 *
 *  Copyright (c) 2016,
 *  TU Dortmund - Institute of Control Theory and Systems Engineering.
 *  All rights reserved.
 *
 *  Redistribution and use in source and binary forms, with or without
 *  modification, are permitted provided that the following conditions
 *  are met:
 *
 *   * Redistributions of source code must retain the above copyright
 *     notice, this list of conditions and the following disclaimer.
 *   * Redistributions in binary form must reproduce the above
 *     copyright notice, this list of conditions and the following
 *     disclaimer in the documentation and/or other materials provided
 *     with the distribution.
 *   * Neither the name of the institute nor the names of its
 *     contributors may be used to endorse or promote products derived
 *     from this software without specific prior written permission.
 *
 *  THIS SOFTWARE IS PROVIDED BY THE COPYRIGHT HOLDERS AND CONTRIBUTORS
 *  "AS IS" AND ANY EXPRESS OR IMPLIED WARRANTIES, INCLUDING, BUT NOT
 *  LIMITED TO, THE IMPLIED WARRANTIES OF MERCHANTABILITY AND FITNESS
 *  FOR A PARTICULAR PURPOSE ARE DISCLAIMED. IN NO EVENT SHALL THE
 *  COPYRIGHT OWNER OR CONTRIBUTORS BE LIABLE FOR ANY DIRECT, INDIRECT,
 *  INCIDENTAL, SPECIAL, EXEMPLARY, OR CONSEQUENTIAL DAMAGES (INCLUDING,
 *  BUT NOT LIMITED TO, PROCUREMENT OF SUBSTITUTE GOODS OR SERVICES;
 *  LOSS OF USE, DATA, OR PROFITS; OR BUSINESS INTERRUPTION) HOWEVER
 *  CAUSED AND ON ANY THEORY OF LIABILITY, WHETHER IN CONTRACT, STRICT
 *  LIABILITY, OR TORT (INCLUDING NEGLIGENCE OR OTHERWISE) ARISING IN
 *  ANY WAY OUT OF THE USE OF THIS SOFTWARE, EVEN IF ADVISED OF THE
 *  POSSIBILITY OF SUCH DAMAGE.
 *
 * Author: Christoph Rösmann
 *********************************************************************/

#include "teb_local_planner/teb_config.h"

namespace teb_local_planner
{

void TebConfig::declareParameters(const nav2_util::LifecycleNode::SharedPtr nh, const std::string name) {
  node_name = name;

  nh->declare_parameter(name + "." + "odom_topic", rclcpp::ParameterValue(odom_topic));
  nh->declare_parameter(name + "." + "map_frame", rclcpp::ParameterValue(map_frame));
  
  // Trajectory
  nh->declare_parameter(name + "." + "teb_autosize", rclcpp::ParameterValue(trajectory.teb_autosize));
  nh->declare_parameter(name + "." + "dt_ref", rclcpp::ParameterValue(trajectory.dt_ref));
  nh->declare_parameter(name + "." + "dt_hysteresis", rclcpp::ParameterValue(trajectory.dt_hysteresis));
  nh->declare_parameter(name + "." + "min_samples", rclcpp::ParameterValue(trajectory.min_samples));
  nh->declare_parameter(name + "." + "max_samples", rclcpp::ParameterValue(trajectory.max_samples));
  nh->declare_parameter(name + "." + "global_plan_overwrite_orientation", rclcpp::ParameterValue(trajectory.global_plan_overwrite_orientation));
  nh->declare_parameter(name + "." + "allow_init_with_backwards_motion", rclcpp::ParameterValue(trajectory.allow_init_with_backwards_motion));
  nh->declare_parameter(name + "." + "global_plan_viapoint_sep", rclcpp::ParameterValue(trajectory.global_plan_viapoint_sep));
  nh->declare_parameter(name + "." + "via_points_ordered", rclcpp::ParameterValue(trajectory.via_points_ordered));
  nh->declare_parameter(name + "." + "max_global_plan_lookahead_dist", rclcpp::ParameterValue(trajectory.max_global_plan_lookahead_dist));
  nh->declare_parameter(name + "." + "global_plan_prune_distance", rclcpp::ParameterValue(trajectory.global_plan_prune_distance));
  nh->declare_parameter(name + "." + "exact_arc_length", rclcpp::ParameterValue(trajectory.exact_arc_length));
  nh->declare_parameter(name + "." + "force_reinit_new_goal_dist", rclcpp::ParameterValue(trajectory.force_reinit_new_goal_dist));
  nh->declare_parameter(name + "." + "force_reinit_new_goal_angular", rclcpp::ParameterValue(trajectory.force_reinit_new_goal_angular));
  nh->declare_parameter(name + "." + "feasibility_check_no_poses", rclcpp::ParameterValue(trajectory.feasibility_check_no_poses));
  nh->declare_parameter(name + "." + "publish_feedback", rclcpp::ParameterValue(trajectory.publish_feedback));
  nh->declare_parameter(name + "." + "min_resolution_collision_check_angular", rclcpp::ParameterValue(trajectory.min_resolution_collision_check_angular));
  nh->declare_parameter(name + "." + "control_look_ahead_poses", rclcpp::ParameterValue(trajectory.control_look_ahead_poses));
  nh->declare_parameter(name + "." + "feasibility_check_lookahead_distance", rclcpp::ParameterValue(trajectory.feasibility_check_lookahead_distance));

  // Robot
  nh->declare_parameter(name + "." + "max_vel_x", rclcpp::ParameterValue(robot.max_vel_x));
  nh->declare_parameter(name + "." + "max_vel_x_backwards", rclcpp::ParameterValue(robot.max_vel_x_backwards));
  nh->declare_parameter(name + "." + "max_vel_y", rclcpp::ParameterValue(robot.max_vel_y));
  nh->declare_parameter(name + "." + "max_vel_theta", rclcpp::ParameterValue(robot.max_vel_theta));
  nh->declare_parameter(name + "." + "acc_lim_x", rclcpp::ParameterValue(robot.acc_lim_x));
  nh->declare_parameter(name + "." + "acc_lim_y", rclcpp::ParameterValue(robot.acc_lim_y));
  nh->declare_parameter(name + "." + "acc_lim_theta", rclcpp::ParameterValue(robot.acc_lim_theta));
  nh->declare_parameter(name + "." + "min_turning_radius", rclcpp::ParameterValue(robot.min_turning_radius));
  nh->declare_parameter(name + "." + "wheelbase", rclcpp::ParameterValue(robot.wheelbase));
  nh->declare_parameter(name + "." + "cmd_angle_instead_rotvel", rclcpp::ParameterValue(robot.cmd_angle_instead_rotvel));
  nh->declare_parameter(name + "." + "is_footprint_dynamic", rclcpp::ParameterValue(robot.is_footprint_dynamic));
  
  // GoalTolerance
  nh->declare_parameter(name + "." + "free_goal_vel", rclcpp::ParameterValue(goal_tolerance.free_goal_vel));

  // Obstacles
  nh->declare_parameter(name + "." + "min_obstacle_dist", rclcpp::ParameterValue(obstacles.min_obstacle_dist));
  nh->declare_parameter(name + "." + "inflation_dist", rclcpp::ParameterValue(obstacles.inflation_dist));
  nh->declare_parameter(name + "." + "dynamic_obstacle_inflation_dist", rclcpp::ParameterValue(obstacles.dynamic_obstacle_inflation_dist));
  nh->declare_parameter(name + "." + "include_dynamic_obstacles", rclcpp::ParameterValue(obstacles.include_dynamic_obstacles));
  nh->declare_parameter(name + "." + "include_costmap_obstacles", rclcpp::ParameterValue(obstacles.include_costmap_obstacles));
  nh->declare_parameter(name + "." + "costmap_obstacles_behind_robot_dist", rclcpp::ParameterValue(obstacles.costmap_obstacles_behind_robot_dist));
  nh->declare_parameter(name + "." + "obstacle_poses_affected", rclcpp::ParameterValue(obstacles.obstacle_poses_affected));
  nh->declare_parameter(name + "." + "legacy_obstacle_association", rclcpp::ParameterValue(obstacles.legacy_obstacle_association));
  nh->declare_parameter(name + "." + "obstacle_association_force_inclusion_factor", rclcpp::ParameterValue(obstacles.obstacle_association_force_inclusion_factor));
  nh->declare_parameter(name + "." + "obstacle_association_cutoff_factor", rclcpp::ParameterValue(obstacles.obstacle_association_cutoff_factor));
  nh->declare_parameter(name + "." + "costmap_converter_plugin", rclcpp::ParameterValue(obstacles.costmap_converter_plugin));
  nh->declare_parameter(name + "." + "costmap_converter_spin_thread", rclcpp::ParameterValue(obstacles.costmap_converter_spin_thread));
  nh->declare_parameter(name + "." + "obstacle_proximity_ratio_max_vel",  rclcpp::ParameterValue(obstacles.obstacle_proximity_ratio_max_vel));
  nh->declare_parameter(name + "." + "obstacle_proximity_lower_bound", rclcpp::ParameterValue(obstacles.obstacle_proximity_lower_bound));
  nh->declare_parameter(name + "." + "obstacle_proximity_upper_bound", rclcpp::ParameterValue(obstacles.obstacle_proximity_upper_bound));
  
  // Optimization
  nh->declare_parameter(name + "." + "no_inner_iterations", rclcpp::ParameterValue(optim.no_inner_iterations));
  nh->declare_parameter(name + "." + "no_outer_iterations", rclcpp::ParameterValue(optim.no_outer_iterations));
  nh->declare_parameter(name + "." + "optimization_activate", rclcpp::ParameterValue(optim.optimization_activate));
  nh->declare_parameter(name + "." + "optimization_verbose", rclcpp::ParameterValue(optim.optimization_verbose));
  nh->declare_parameter(name + "." + "penalty_epsilon", rclcpp::ParameterValue(optim.penalty_epsilon));
  nh->declare_parameter(name + "." + "weight_max_vel_x", rclcpp::ParameterValue(optim.weight_max_vel_x));
  nh->declare_parameter(name + "." + "weight_max_vel_y", rclcpp::ParameterValue(optim.weight_max_vel_y));
  nh->declare_parameter(name + "." + "weight_max_vel_theta", rclcpp::ParameterValue(optim.weight_max_vel_theta));
  nh->declare_parameter(name + "." + "weight_acc_lim_x", rclcpp::ParameterValue(optim.weight_acc_lim_x));
  nh->declare_parameter(name + "." + "weight_acc_lim_y", rclcpp::ParameterValue(optim.weight_acc_lim_y));
  nh->declare_parameter(name + "." + "weight_acc_lim_theta", rclcpp::ParameterValue(optim.weight_acc_lim_theta));
  nh->declare_parameter(name + "." + "weight_kinematics_nh", rclcpp::ParameterValue(optim.weight_kinematics_nh));
  nh->declare_parameter(name + "." + "weight_kinematics_forward_drive", rclcpp::ParameterValue(optim.weight_kinematics_forward_drive));
  nh->declare_parameter(name + "." + "weight_kinematics_turning_radius", rclcpp::ParameterValue(optim.weight_kinematics_turning_radius));
  nh->declare_parameter(name + "." + "weight_optimaltime", rclcpp::ParameterValue(optim.weight_optimaltime));
  nh->declare_parameter(name + "." + "weight_shortest_path", rclcpp::ParameterValue(optim.weight_shortest_path));
  nh->declare_parameter(name + "." + "weight_obstacle", rclcpp::ParameterValue(optim.weight_obstacle));
  nh->declare_parameter(name + "." + "weight_inflation", rclcpp::ParameterValue(optim.weight_inflation));
  nh->declare_parameter(name + "." + "weight_dynamic_obstacle", rclcpp::ParameterValue(optim.weight_dynamic_obstacle));
  nh->declare_parameter(name + "." + "weight_dynamic_obstacle_inflation", rclcpp::ParameterValue(optim.weight_dynamic_obstacle_inflation));
  nh->declare_parameter(name + "." + "weight_viapoint", rclcpp::ParameterValue(optim.weight_viapoint));
  nh->declare_parameter(name + "." + "weight_prefer_rotdir", rclcpp::ParameterValue(optim.weight_prefer_rotdir));
  nh->declare_parameter(name + "." + "weight_adapt_factor", rclcpp::ParameterValue(optim.weight_adapt_factor));
  nh->declare_parameter(name + "." + "obstacle_cost_exponent", rclcpp::ParameterValue(optim.obstacle_cost_exponent));
  nh->declare_parameter(name + "." + "weight_velocity_obstacle_ratio", rclcpp::ParameterValue(optim.weight_velocity_obstacle_ratio));
  
  // Homotopy Class Planner
  nh->declare_parameter(name + "." + "enable_homotopy_class_planning", rclcpp::ParameterValue(hcp.enable_homotopy_class_planning));
  nh->declare_parameter(name + "." + "enable_multithreading", rclcpp::ParameterValue(hcp.enable_multithreading));
  nh->declare_parameter(name + "." + "simple_exploration", rclcpp::ParameterValue(hcp.simple_exploration));
  nh->declare_parameter(name + "." + "max_number_classes", rclcpp::ParameterValue(hcp.max_number_classes));
  nh->declare_parameter(name + "." + "selection_obst_cost_scale", rclcpp::ParameterValue(hcp.selection_obst_cost_scale));
  nh->declare_parameter(name + "." + "selection_prefer_initial_plan", rclcpp::ParameterValue(hcp.selection_prefer_initial_plan));
  nh->declare_parameter(name + "." + "selection_viapoint_cost_scale", rclcpp::ParameterValue(hcp.selection_viapoint_cost_scale));
  nh->declare_parameter(name + "." + "selection_cost_hysteresis", rclcpp::ParameterValue(hcp.selection_cost_hysteresis));
  nh->declare_parameter(name + "." + "selection_alternative_time_cost", rclcpp::ParameterValue(hcp.selection_alternative_time_cost));
  nh->declare_parameter(name + "." + "switching_blocking_period", rclcpp::ParameterValue(hcp.switching_blocking_period));
  nh->declare_parameter(name + "." + "roadmap_graph_samples", rclcpp::ParameterValue(hcp.roadmap_graph_no_samples));
  nh->declare_parameter(name + "." + "roadmap_graph_area_width", rclcpp::ParameterValue(hcp.roadmap_graph_area_width));
  nh->declare_parameter(name + "." + "roadmap_graph_area_length_scale", rclcpp::ParameterValue(hcp.roadmap_graph_area_length_scale));
  nh->declare_parameter(name + "." + "h_signature_prescaler", rclcpp::ParameterValue(hcp.h_signature_prescaler));
  nh->declare_parameter(name + "." + "h_signature_threshold", rclcpp::ParameterValue(hcp.h_signature_threshold));
  nh->declare_parameter(name + "." + "obstacle_keypoint_offset", rclcpp::ParameterValue(hcp.obstacle_keypoint_offset));
  nh->declare_parameter(name + "." + "obstacle_heading_threshold", rclcpp::ParameterValue(hcp.obstacle_heading_threshold));
  nh->declare_parameter(name + "." + "viapoints_all_candidates", rclcpp::ParameterValue(hcp.viapoints_all_candidates));
  nh->declare_parameter(name + "." + "visualize_hc_graph", rclcpp::ParameterValue(hcp.visualize_hc_graph));
  nh->declare_parameter(name + "." + "visualize_with_time_as_z_axis_scale", rclcpp::ParameterValue(hcp.visualize_with_time_as_z_axis_scale));
  nh->declare_parameter(name + "." + "delete_detours_backwards", rclcpp::ParameterValue(hcp.delete_detours_backwards));
  nh->declare_parameter(name + "." + "detours_orientation_tolerance", rclcpp::ParameterValue(hcp.detours_orientation_tolerance));
  nh->declare_parameter(name + "." + "length_start_orientation_vector", rclcpp::ParameterValue(hcp.length_start_orientation_vector));
  nh->declare_parameter(name + "." + "max_ratio_detours_duration_best_duration", rclcpp::ParameterValue(hcp.max_ratio_detours_duration_best_duration));
  nh->declare_parameter(name + "." + "selection_dropping_probability", rclcpp::ParameterValue(hcp.selection_dropping_probability));

  // Recovery
  nh->declare_parameter(name + "." + "shrink_horizon_backup", rclcpp::ParameterValue(recovery.shrink_horizon_backup));
  nh->declare_parameter(name + "." + "shrink_horizon_min_duration", rclcpp::ParameterValue(recovery.shrink_horizon_min_duration));
  nh->declare_parameter(name + "." + "oscillation_recovery", rclcpp::ParameterValue(recovery.oscillation_recovery));
  nh->declare_parameter(name + "." + "oscillation_v_eps", rclcpp::ParameterValue(recovery.oscillation_v_eps));
  nh->declare_parameter(name + "." + "oscillation_omega_eps", rclcpp::ParameterValue(recovery.oscillation_omega_eps));
  nh->declare_parameter(name + "." + "oscillation_recovery_min_duration", rclcpp::ParameterValue(recovery.oscillation_recovery_min_duration));
  nh->declare_parameter(name + "." + "oscillation_filter_duration", rclcpp::ParameterValue(recovery.oscillation_filter_duration));
  nh->declare_parameter(name + "." + "divergence_detection_enable", rclcpp::ParameterValue(recovery.divergence_detection_enable));
  nh->declare_parameter(name + "." + "divergence_detection_max_chi_squared", rclcpp::ParameterValue(recovery.divergence_detection_max_chi_squared));
}

void TebConfig::loadRosParamFromNodeHandle(const nav2_util::LifecycleNode::SharedPtr nh, const std::string name)
{
  nh->get_parameter_or(name + "." + "odom_topic", odom_topic, odom_topic);
  nh->get_parameter_or(name + "." + "map_frame", map_frame, map_frame);
  
  // Trajectory
  nh->get_parameter_or(name + "." + "teb_autosize", trajectory.teb_autosize, trajectory.teb_autosize);
  nh->get_parameter_or(name + "." + "dt_ref", trajectory.dt_ref, trajectory.dt_ref);
  nh->get_parameter_or(name + "." + "dt_hysteresis", trajectory.dt_hysteresis, trajectory.dt_hysteresis);
  nh->get_parameter_or(name + "." + "min_samples", trajectory.min_samples, trajectory.min_samples);
  nh->get_parameter_or(name + "." + "max_samples", trajectory.max_samples, trajectory.max_samples);
  nh->get_parameter_or(name + "." + "global_plan_overwrite_orientation", trajectory.global_plan_overwrite_orientation, trajectory.global_plan_overwrite_orientation);
  nh->get_parameter_or(name + "." + "allow_init_with_backwards_motion", trajectory.allow_init_with_backwards_motion, trajectory.allow_init_with_backwards_motion);
  nh->get_parameter_or(name + "." + "global_plan_viapoint_sep", trajectory.global_plan_viapoint_sep, trajectory.global_plan_viapoint_sep);
  nh->get_parameter_or(name + "." + "via_points_ordered", trajectory.via_points_ordered, trajectory.via_points_ordered);
  nh->get_parameter_or(name + "." + "max_global_plan_lookahead_dist", trajectory.max_global_plan_lookahead_dist, trajectory.max_global_plan_lookahead_dist);
  nh->get_parameter_or(name + "." + "global_plan_prune_distance", trajectory.global_plan_prune_distance, trajectory.global_plan_prune_distance);
  nh->get_parameter_or(name + "." + "exact_arc_length", trajectory.exact_arc_length, trajectory.exact_arc_length);
  nh->get_parameter_or(name + "." + "force_reinit_new_goal_dist", trajectory.force_reinit_new_goal_dist, trajectory.force_reinit_new_goal_dist);
  nh->get_parameter_or(name + "." + "force_reinit_new_goal_angular", trajectory.force_reinit_new_goal_angular, trajectory.force_reinit_new_goal_angular);
  nh->get_parameter_or(name + "." + "feasibility_check_no_poses", trajectory.feasibility_check_no_poses, trajectory.feasibility_check_no_poses);
  nh->get_parameter_or(name + "." + "publish_feedback", trajectory.publish_feedback, trajectory.publish_feedback);
  nh->get_parameter_or(name + "." + "min_resolution_collision_check_angular", trajectory.min_resolution_collision_check_angular, trajectory.min_resolution_collision_check_angular);
  nh->get_parameter_or(name + "." + "control_look_ahead_poses", trajectory.control_look_ahead_poses, trajectory.control_look_ahead_poses);
  nh->get_parameter_or(name + "." + "feasibility_check_lookahead_distance", trajectory.feasibility_check_lookahead_distance, trajectory.feasibility_check_lookahead_distance);

  // Robot
  nh->get_parameter_or(name + "." + "max_vel_x", robot.max_vel_x, robot.max_vel_x);
  nh->get_parameter_or(name + "." + "max_vel_x_backwards", robot.max_vel_x_backwards, robot.max_vel_x_backwards);
  nh->get_parameter_or(name + "." + "max_vel_y", robot.max_vel_y, robot.max_vel_y);
  nh->get_parameter_or(name + "." + "max_vel_theta", robot.max_vel_theta, robot.max_vel_theta);
  nh->get_parameter_or(name + "." + "acc_lim_x", robot.acc_lim_x, robot.acc_lim_x);
  nh->get_parameter_or(name + "." + "acc_lim_y", robot.acc_lim_y, robot.acc_lim_y);
  nh->get_parameter_or(name + "." + "acc_lim_theta", robot.acc_lim_theta, robot.acc_lim_theta);
  nh->get_parameter_or(name + "." + "min_turning_radius", robot.min_turning_radius, robot.min_turning_radius);
  nh->get_parameter_or(name + "." + "wheelbase", robot.wheelbase, robot.wheelbase);
  nh->get_parameter_or(name + "." + "cmd_angle_instead_rotvel", robot.cmd_angle_instead_rotvel, robot.cmd_angle_instead_rotvel);
  nh->get_parameter_or(name + "." + "is_footprint_dynamic", robot.is_footprint_dynamic, robot.is_footprint_dynamic);
  
  // GoalTolerance
  nh->get_parameter_or(name + "." + "free_goal_vel", goal_tolerance.free_goal_vel, goal_tolerance.free_goal_vel);

  // Obstacles
  nh->get_parameter_or(name + "." + "min_obstacle_dist", obstacles.min_obstacle_dist, obstacles.min_obstacle_dist);
  nh->get_parameter_or(name + "." + "inflation_dist", obstacles.inflation_dist, obstacles.inflation_dist);
  nh->get_parameter_or(name + "." + "dynamic_obstacle_inflation_dist", obstacles.dynamic_obstacle_inflation_dist, obstacles.dynamic_obstacle_inflation_dist);
  nh->get_parameter_or(name + "." + "include_dynamic_obstacles", obstacles.include_dynamic_obstacles, obstacles.include_dynamic_obstacles);
  nh->get_parameter_or(name + "." + "include_costmap_obstacles", obstacles.include_costmap_obstacles, obstacles.include_costmap_obstacles);
  nh->get_parameter_or(name + "." + "costmap_obstacles_behind_robot_dist", obstacles.costmap_obstacles_behind_robot_dist, obstacles.costmap_obstacles_behind_robot_dist);
  nh->get_parameter_or(name + "." + "obstacle_poses_affected", obstacles.obstacle_poses_affected, obstacles.obstacle_poses_affected);
  nh->get_parameter_or(name + "." + "legacy_obstacle_association", obstacles.legacy_obstacle_association, obstacles.legacy_obstacle_association);
  nh->get_parameter_or(name + "." + "obstacle_association_force_inclusion_factor", obstacles.obstacle_association_force_inclusion_factor, obstacles.obstacle_association_force_inclusion_factor);
  nh->get_parameter_or(name + "." + "obstacle_association_cutoff_factor", obstacles.obstacle_association_cutoff_factor, obstacles.obstacle_association_cutoff_factor);
  nh->get_parameter_or(name + "." + "costmap_converter_plugin", obstacles.costmap_converter_plugin, obstacles.costmap_converter_plugin);
  nh->get_parameter_or(name + "." + "costmap_converter_spin_thread", obstacles.costmap_converter_spin_thread, obstacles.costmap_converter_spin_thread);
  nh->get_parameter_or(name + "." + "obstacle_proximity_ratio_max_vel", obstacles.obstacle_proximity_ratio_max_vel, obstacles.obstacle_proximity_ratio_max_vel);
  nh->get_parameter_or(name + "." + "obstacle_proximity_lower_bound", obstacles.obstacle_proximity_lower_bound, obstacles.obstacle_proximity_lower_bound);
  nh->get_parameter_or(name + "." + "obstacle_proximity_upper_bound", obstacles.obstacle_proximity_upper_bound, obstacles.obstacle_proximity_upper_bound);
  
  // Optimization
  nh->get_parameter_or(name + "." + "no_inner_iterations", optim.no_inner_iterations, optim.no_inner_iterations);
  nh->get_parameter_or(name + "." + "no_outer_iterations", optim.no_outer_iterations, optim.no_outer_iterations);
  nh->get_parameter_or(name + "." + "optimization_activate", optim.optimization_activate, optim.optimization_activate);
  nh->get_parameter_or(name + "." + "optimization_verbose", optim.optimization_verbose, optim.optimization_verbose);
  nh->get_parameter_or(name + "." + "penalty_epsilon", optim.penalty_epsilon, optim.penalty_epsilon);
  nh->get_parameter_or(name + "." + "weight_max_vel_x", optim.weight_max_vel_x, optim.weight_max_vel_x);
  nh->get_parameter_or(name + "." + "weight_max_vel_y", optim.weight_max_vel_y, optim.weight_max_vel_y);
  nh->get_parameter_or(name + "." + "weight_max_vel_theta", optim.weight_max_vel_theta, optim.weight_max_vel_theta);
  nh->get_parameter_or(name + "." + "weight_acc_lim_x", optim.weight_acc_lim_x, optim.weight_acc_lim_x);
  nh->get_parameter_or(name + "." + "weight_acc_lim_y", optim.weight_acc_lim_y, optim.weight_acc_lim_y);
  nh->get_parameter_or(name + "." + "weight_acc_lim_theta", optim.weight_acc_lim_theta, optim.weight_acc_lim_theta);
  nh->get_parameter_or(name + "." + "weight_kinematics_nh", optim.weight_kinematics_nh, optim.weight_kinematics_nh);
  nh->get_parameter_or(name + "." + "weight_kinematics_forward_drive", optim.weight_kinematics_forward_drive, optim.weight_kinematics_forward_drive);
  nh->get_parameter_or(name + "." + "weight_kinematics_turning_radius", optim.weight_kinematics_turning_radius, optim.weight_kinematics_turning_radius);
  nh->get_parameter_or(name + "." + "weight_optimaltime", optim.weight_optimaltime, optim.weight_optimaltime);
  nh->get_parameter_or(name + "." + "weight_shortest_path", optim.weight_shortest_path, optim.weight_shortest_path);
  nh->get_parameter_or(name + "." + "weight_obstacle", optim.weight_obstacle, optim.weight_obstacle);
  nh->get_parameter_or(name + "." + "weight_inflation", optim.weight_inflation, optim.weight_inflation);
  nh->get_parameter_or(name + "." + "weight_dynamic_obstacle", optim.weight_dynamic_obstacle, optim.weight_dynamic_obstacle);
  nh->get_parameter_or(name + "." + "weight_dynamic_obstacle_inflation", optim.weight_dynamic_obstacle_inflation, optim.weight_dynamic_obstacle_inflation);
  nh->get_parameter_or(name + "." + "weight_viapoint", optim.weight_viapoint, optim.weight_viapoint);
  nh->get_parameter_or(name + "." + "weight_prefer_rotdir", optim.weight_prefer_rotdir, optim.weight_prefer_rotdir);
  nh->get_parameter_or(name + "." + "weight_adapt_factor", optim.weight_adapt_factor, optim.weight_adapt_factor);
  nh->get_parameter_or(name + "." + "obstacle_cost_exponent", optim.obstacle_cost_exponent, optim.obstacle_cost_exponent);
  nh->get_parameter_or(name + "." + "weight_velocity_obstacle_ratio", optim.weight_velocity_obstacle_ratio, optim.weight_velocity_obstacle_ratio);
  
  // Homotopy Class Planner
  nh->get_parameter_or(name + "." + "enable_homotopy_class_planning", hcp.enable_homotopy_class_planning, hcp.enable_homotopy_class_planning);
  nh->get_parameter_or(name + "." + "enable_multithreading", hcp.enable_multithreading, hcp.enable_multithreading);
  nh->get_parameter_or(name + "." + "simple_exploration", hcp.simple_exploration, hcp.simple_exploration);
  nh->get_parameter_or(name + "." + "max_number_classes", hcp.max_number_classes, hcp.max_number_classes);
  nh->get_parameter_or(name + "." + "selection_obst_cost_scale", hcp.selection_obst_cost_scale, hcp.selection_obst_cost_scale);
  nh->get_parameter_or(name + "." + "selection_prefer_initial_plan", hcp.selection_prefer_initial_plan, hcp.selection_prefer_initial_plan);
  nh->get_parameter_or(name + "." + "selection_viapoint_cost_scale", hcp.selection_viapoint_cost_scale, hcp.selection_viapoint_cost_scale);
  nh->get_parameter_or(name + "." + "selection_cost_hysteresis", hcp.selection_cost_hysteresis, hcp.selection_cost_hysteresis);
  nh->get_parameter_or(name + "." + "selection_alternative_time_cost", hcp.selection_alternative_time_cost, hcp.selection_alternative_time_cost);
  nh->get_parameter_or(name + "." + "switching_blocking_period", hcp.switching_blocking_period, hcp.switching_blocking_period);
  nh->get_parameter_or(name + "." + "roadmap_graph_samples", hcp.roadmap_graph_no_samples, hcp.roadmap_graph_no_samples);
  nh->get_parameter_or(name + "." + "roadmap_graph_area_width", hcp.roadmap_graph_area_width, hcp.roadmap_graph_area_width);
  nh->get_parameter_or(name + "." + "roadmap_graph_area_length_scale", hcp.roadmap_graph_area_length_scale, hcp.roadmap_graph_area_length_scale);
  nh->get_parameter_or(name + "." + "h_signature_prescaler", hcp.h_signature_prescaler, hcp.h_signature_prescaler);
  nh->get_parameter_or(name + "." + "h_signature_threshold", hcp.h_signature_threshold, hcp.h_signature_threshold);
  nh->get_parameter_or(name + "." + "obstacle_keypoint_offset", hcp.obstacle_keypoint_offset, hcp.obstacle_keypoint_offset);
  nh->get_parameter_or(name + "." + "obstacle_heading_threshold", hcp.obstacle_heading_threshold, hcp.obstacle_heading_threshold);
  nh->get_parameter_or(name + "." + "viapoints_all_candidates", hcp.viapoints_all_candidates, hcp.viapoints_all_candidates);
  nh->get_parameter_or(name + "." + "visualize_hc_graph", hcp.visualize_hc_graph, hcp.visualize_hc_graph);
  nh->get_parameter_or(name + "." + "visualize_with_time_as_z_axis_scale", hcp.visualize_with_time_as_z_axis_scale, hcp.visualize_with_time_as_z_axis_scale);
  nh->get_parameter_or(name + "." + "delete_detours_backwards", hcp.delete_detours_backwards, hcp.delete_detours_backwards);
  nh->get_parameter_or(name + "." + "detours_orientation_tolerance", hcp.detours_orientation_tolerance, hcp.detours_orientation_tolerance);
  nh->get_parameter_or(name + "." + "length_start_orientation_vector", hcp.length_start_orientation_vector, hcp.length_start_orientation_vector);
  nh->get_parameter_or(name + "." + "max_ratio_detours_duration_best_duration", hcp.max_ratio_detours_duration_best_duration, hcp.max_ratio_detours_duration_best_duration);
  nh->get_parameter_or(name + "." + "selection_dropping_probability", hcp.selection_dropping_probability, hcp.selection_dropping_probability);

  // Recovery
  nh->get_parameter_or(name + "." + "shrink_horizon_backup", recovery.shrink_horizon_backup, recovery.shrink_horizon_backup);
  nh->get_parameter_or(name + "." + "shrink_horizon_min_duration", recovery.shrink_horizon_min_duration, recovery.shrink_horizon_min_duration);
  nh->get_parameter_or(name + "." + "oscillation_recovery", recovery.oscillation_recovery, recovery.oscillation_recovery);
  nh->get_parameter_or(name + "." + "oscillation_v_eps", recovery.oscillation_v_eps, recovery.oscillation_v_eps);
  nh->get_parameter_or(name + "." + "oscillation_omega_eps", recovery.oscillation_omega_eps, recovery.oscillation_omega_eps);
  nh->get_parameter_or(name + "." + "oscillation_recovery_min_duration", recovery.oscillation_recovery_min_duration, recovery.oscillation_recovery_min_duration);
  nh->get_parameter_or(name + "." + "oscillation_filter_duration", recovery.oscillation_filter_duration, recovery.oscillation_filter_duration);
  nh->get_parameter_or(name + "." + "divergence_detection_enable", recovery.divergence_detection_enable, recovery.divergence_detection_enable);
  nh->get_parameter_or(name + "." + "divergence_detection_max_chi_squared", recovery.divergence_detection_max_chi_squared, recovery.divergence_detection_max_chi_squared);

  checkParameters();
  checkDeprecated(nh, name);
}

<<<<<<< HEAD
// TODO : Dynamic reconfigure is not supported in ROS2 until now
//void TebConfig::reconfigure(TebLocalPlannerReconfigureConfig& cfg)
//{
//  std::lock_guard<std::mutex> l(config_mutex_);
  
//  // Trajectory
//  trajectory.teb_autosize = cfg.teb_autosize;
//  trajectory.dt_ref = cfg.dt_ref;
//  trajectory.dt_hysteresis = cfg.dt_hysteresis;
//  trajectory.global_plan_overwrite_orientation = cfg.global_plan_overwrite_orientation;
//  trajectory.allow_init_with_backwards_motion = cfg.allow_init_with_backwards_motion;
//  trajectory.global_plan_viapoint_sep = cfg.global_plan_viapoint_sep;
//  trajectory.via_points_ordered = cfg.via_points_ordered;
//  trajectory.max_global_plan_lookahead_dist = cfg.max_global_plan_lookahead_dist;
//  trajectory.exact_arc_length = cfg.exact_arc_length;
//  trajectory.force_reinit_new_goal_dist = cfg.force_reinit_new_goal_dist;
//  trajectory.feasibility_check_no_poses = cfg.feasibility_check_no_poses;
//  trajectory.publish_feedback = cfg.publish_feedback;
  
//  // Robot
//  robot.max_vel_x = cfg.max_vel_x;
//  robot.max_vel_x_backwards = cfg.max_vel_x_backwards;
//  robot.max_vel_y = cfg.max_vel_y;
//  robot.max_vel_theta = cfg.max_vel_theta;
//  robot.acc_lim_x = cfg.acc_lim_x;
//  robot.acc_lim_y = cfg.acc_lim_y;
//  robot.acc_lim_theta = cfg.acc_lim_theta;
//  robot.min_turning_radius = cfg.min_turning_radius;
//  robot.wheelbase = cfg.wheelbase;
//  robot.cmd_angle_instead_rotvel = cfg.cmd_angle_instead_rotvel;
  
//  // GoalTolerance
//  goal_tolerance.free_goal_vel = cfg.free_goal_vel;
=======
void TebConfig::on_parameter_event_callback(
    const rcl_interfaces::msg::ParameterEvent::SharedPtr event)
{
  std::lock_guard<std::mutex> l(config_mutex_);
>>>>>>> 2bcb0a96
  
  for (auto & changed_parameter : event->changed_parameters) {
    const auto & type = changed_parameter.value.type;
    const auto & name = changed_parameter.name;
    const auto & value = changed_parameter.value;

    if (type == rcl_interfaces::msg::ParameterType::PARAMETER_DOUBLE) {
      // Trajectory
      if (name == node_name + ".teb_autosize") {
        trajectory.teb_autosize = value.double_value;
      } else if (name == node_name + ".dt_ref") {
        trajectory.dt_ref = value.double_value;
      } else if (name == node_name + ".dt_hysteresis") {
        trajectory.dt_hysteresis = value.double_value;
      } else if (name == node_name + ".global_plan_viapoint_sep") {
        trajectory.global_plan_viapoint_sep = value.double_value;
      } else if (name == node_name + ".max_global_plan_lookahead_dist") {
        trajectory.max_global_plan_lookahead_dist = value.double_value;
      } else if (name == node_name + ".global_plan_prune_distance") {
        trajectory.global_plan_prune_distance = value.double_value;
      } else if (name == node_name + ".force_reinit_new_goal_dist") {
        trajectory.force_reinit_new_goal_dist = value.double_value;
      } else if (name == node_name + ".force_reinit_new_goal_angular") {
        trajectory.force_reinit_new_goal_angular = value.double_value;
      } else if (name == node_name + ".min_resolution_collision_check_angular") {
        trajectory.min_resolution_collision_check_angular = value.double_value;
      }
      // Robot
      else if (name == node_name + ".max_vel_x") {
        robot.max_vel_x = value.double_value;
        robot.base_max_vel_x = value.double_value;
      } else if (name == node_name + ".max_vel_x_backwards") {
        robot.max_vel_x_backwards = value.double_value;
        robot.base_max_vel_x_backwards = value.double_value;
      } else if (name == node_name + ".max_vel_y") {
        robot.max_vel_y = value.double_value;
        robot.base_max_vel_y = value.double_value;
      } else if (name == node_name + ".max_vel_theta") {
        robot.max_vel_theta = value.double_value;
        robot.base_max_vel_theta = value.double_value;
      } else if (name == node_name + ".acc_lim_x") {
        robot.acc_lim_x = value.double_value;
      } else if (name == node_name + ".acc_lim_y") {
        robot.acc_lim_y = value.double_value;
      } else if (name == node_name + ".acc_lim_theta") {
        robot.acc_lim_theta = value.double_value;
      } else if (name == node_name + ".min_turning_radius") {
        robot.min_turning_radius = value.double_value;
      } else if (name == node_name + ".wheelbase") {
        robot.wheelbase = value.double_value;
      }
      // GoalTolerance
      // Obstacles
      else if (name == node_name + ".min_obstacle_dist") {
        obstacles.min_obstacle_dist = value.double_value;
      } else if (name == node_name + ".inflation_dist") {
        obstacles.inflation_dist = value.double_value;
      } else if (name == node_name + ".dynamic_obstacle_inflation_dist") {
        obstacles.dynamic_obstacle_inflation_dist = value.double_value;
      } else if (name == node_name + ".costmap_obstacles_behind_robot_dist") {
        obstacles.costmap_obstacles_behind_robot_dist = value.double_value;
      } else if (name == node_name + ".obstacle_association_force_inclusion_factor") {
        obstacles.obstacle_association_force_inclusion_factor = value.double_value;
      } else if (name == node_name + ".obstacle_association_cutoff_factor") {
        obstacles.obstacle_association_cutoff_factor = value.double_value;
      }
      // Optimization
      else if (name == node_name + ".penalty_epsilon") {
        optim.penalty_epsilon = value.double_value;
      } else if (name == node_name + ".weight_max_vel_x") {
        optim.weight_max_vel_x = value.double_value;
      } else if (name == node_name + ".weight_max_vel_y") {
        optim.weight_max_vel_y = value.double_value;
      } else if (name == node_name + ".weight_max_vel_theta") {
        optim.weight_max_vel_theta = value.double_value;
      } else if (name == node_name + ".weight_acc_lim_x") {
        optim.weight_acc_lim_x = value.double_value;
      } else if (name == node_name + ".weight_acc_lim_y") {
        optim.weight_acc_lim_y = value.double_value;
      } else if (name == node_name + ".weight_acc_lim_theta") {
        optim.weight_acc_lim_theta = value.double_value;
      } else if (name == node_name + ".weight_kinematics_nh") {
        optim.weight_kinematics_nh = value.double_value;
      } else if (name == node_name + ".weight_kinematics_forward_drive") {
        optim.weight_kinematics_forward_drive = value.double_value;
      } else if (name == node_name + ".weight_kinematics_turning_radius") {
        optim.weight_kinematics_turning_radius = value.double_value;
      } else if (name == node_name + ".weight_optimaltime") {
        optim.weight_optimaltime = value.double_value;
      } else if (name == node_name + ".weight_shortest_path") {
        optim.weight_shortest_path = value.double_value;
      } else if (name == node_name + ".weight_obstacle") {
        optim.weight_obstacle = value.double_value;
      } else if (name == node_name + ".weight_inflation") {
        optim.weight_inflation = value.double_value;
      } else if (name == node_name + ".weight_dynamic_obstacle") {
        optim.weight_dynamic_obstacle = value.double_value;
      } else if (name == node_name + ".weight_dynamic_obstacle_inflation") {
        optim.weight_dynamic_obstacle_inflation = value.double_value;
      } else if (name == node_name + ".weight_viapoint") {
        optim.weight_viapoint = value.double_value;
      } else if (name == node_name + ".weight_prefer_rotdir") {
        optim.weight_prefer_rotdir = value.double_value;
      } else if (name == node_name + ".weight_adapt_factor") {
        optim.weight_adapt_factor = value.double_value;
      } else if (name == node_name + ".obstacle_cost_exponent") {
        optim.obstacle_cost_exponent = value.double_value;
      }
      // Homotopy Class Planner
      else if (name == node_name + ".selection_cost_hysteresis") {
        hcp.selection_cost_hysteresis = value.double_value;
      } else if (name == node_name + ".selection_prefer_initial_plan") {
        hcp.selection_prefer_initial_plan = value.double_value;
      } else if (name == node_name + ".selection_obst_cost_scale") {
        hcp.selection_obst_cost_scale = value.double_value;
      } else if (name == node_name + ".selection_viapoint_cost_scale") {
        hcp.selection_viapoint_cost_scale = value.double_value;
      } else if (name == node_name + ".switching_blocking_period") {
        hcp.switching_blocking_period = value.double_value;
      } else if (name == node_name + ".roadmap_graph_area_width") {
        hcp.roadmap_graph_area_width = value.double_value;
      } else if (name == node_name + ".roadmap_graph_area_length_scale") {
        hcp.roadmap_graph_area_length_scale = value.double_value;
      } else if (name == node_name + ".h_signature_prescaler") {
        hcp.h_signature_prescaler = value.double_value;
      } else if (name == node_name + ".h_signature_threshold") {
        hcp.h_signature_threshold = value.double_value;
      } else if (name == node_name + ".obstacle_keypoint_offset") {
        hcp.obstacle_keypoint_offset = value.double_value;
      } else if (name == node_name + ".obstacle_heading_threshold") {
        hcp.obstacle_heading_threshold = value.double_value;
      } else if (name == node_name + ".visualize_with_time_as_z_axis_scale") {
        hcp.visualize_with_time_as_z_axis_scale = value.double_value;
      } else if (name == node_name + ".detours_orientation_tolerance") {
        hcp.detours_orientation_tolerance = value.double_value;
      } else if (name == node_name + ".length_start_orientation_vector") {
        hcp.length_start_orientation_vector = value.double_value;
      } else if (name == node_name + ".max_ratio_detours_duration_best_duration") {
        hcp.max_ratio_detours_duration_best_duration = value.double_value;
      }
      // Recovery
      else if (name == node_name + ".shrink_horizon_min_duration") {
        recovery.shrink_horizon_min_duration = value.double_value;
      } else if (name == node_name + ".oscillation_v_eps") {
        recovery.oscillation_v_eps = value.double_value;
      } else if (name == node_name + ".oscillation_omega_eps") {
        recovery.oscillation_omega_eps = value.double_value;
      } else if (name == node_name + ".oscillation_recovery_min_duration") {
        recovery.oscillation_recovery_min_duration = value.double_value;
      } else if (name == node_name + ".oscillation_filter_duration") {
        recovery.oscillation_filter_duration = value.double_value;
      }
    }

    else if (type == rcl_interfaces::msg::ParameterType::PARAMETER_INTEGER) {
      // Trajectory
      if (name == node_name + ".min_samples") {
        trajectory.min_samples = value.integer_value;
      } else if (name == node_name + ".max_samples") {
        trajectory.max_samples = value.integer_value;
      } else if (name == node_name + ".feasibility_check_no_poses") {
        trajectory.feasibility_check_no_poses = value.integer_value;
      } else if (name == node_name + ".control_look_ahead_poses") {
        trajectory.control_look_ahead_poses = value.integer_value;
      }
      // Robot
      // GoalTolerance
      // Obstacles
      else if (name == node_name + ".obstacle_poses_affected") {
        obstacles.obstacle_poses_affected = value.integer_value;
      } else if (name == node_name + ".costmap_converter_rate") {
        obstacles.costmap_converter_rate = value.integer_value;
      }
      // Optimization
      else if (name == node_name + ".no_inner_iterations") {
        optim.no_inner_iterations = value.integer_value;
      } else if (name == node_name + ".no_outer_iterations") {
        optim.no_outer_iterations = value.integer_value;
      }
      // Homotopy Class Planner
      else if (name == node_name + ".max_number_classes") {
        hcp.max_number_classes = value.integer_value;
      } else if (name == node_name + ".roadmap_graph_no_samples") {
        hcp.roadmap_graph_no_samples = value.integer_value;
      }
      // Recovery
    }

    else if (type == rcl_interfaces::msg::ParameterType::PARAMETER_BOOL) {
      // Trajectory
      if (name == node_name + ".global_plan_overwrite_orientation") {
        trajectory.global_plan_overwrite_orientation = value.bool_value;
      } else if (name == node_name + ".allow_init_with_backwards_motion") {
        trajectory.allow_init_with_backwards_motion = value.bool_value;
      } else if (name == node_name + ".via_points_ordered") {
        trajectory.via_points_ordered = value.bool_value;
      } else if (name == node_name + ".exact_arc_length") {
        trajectory.exact_arc_length = value.bool_value;
      } else if (name == node_name + ".publish_feedback") {
        trajectory.publish_feedback = value.bool_value;
      }
      // Robot
      else if (name == node_name + ".cmd_angle_instead_rotvel") {
        robot.cmd_angle_instead_rotvel = value.bool_value;
      } else if (name == node_name + ".is_footprint_dynamic") {
        robot.is_footprint_dynamic = value.bool_value;
      }
      // GoalTolerance
      else if (name == node_name + ".free_goal_vel") {
        goal_tolerance.free_goal_vel = value.bool_value;
      }
      // Obstacles
      else if (name == node_name + ".include_dynamic_obstacles") {
        obstacles.include_dynamic_obstacles = value.bool_value;
      } else if (name == node_name + ".include_costmap_obstacles") {
        obstacles.include_costmap_obstacles = value.bool_value;
      } else if (name == node_name + ".legacy_obstacle_association") {
        obstacles.legacy_obstacle_association = value.bool_value;
      } else if (name == node_name + ".costmap_converter_spin_thread") {
        obstacles.costmap_converter_spin_thread = value.bool_value;
      }
      // Optimization
      else if (name == node_name + ".optimization_activate") {
        optim.optimization_activate = value.bool_value;
      } else if (name == node_name + ".optimization_verbose") {
        optim.optimization_verbose = value.bool_value;
      }
      // Homotopy Class Planner
      else if (name == node_name + ".enable_homotopy_class_planning") {
        hcp.enable_homotopy_class_planning = value.bool_value;
      } else if (name == node_name + ".enable_multithreading") {
        hcp.enable_multithreading = value.bool_value;
      } else if (name == node_name + ".simple_exploration") {
        hcp.simple_exploration = value.bool_value;
      } else if (name == node_name + ".selection_alternative_time_cost") {
        hcp.selection_alternative_time_cost = value.bool_value;
      } else if (name == node_name + ".viapoints_all_candidates") {
        hcp.viapoints_all_candidates = value.bool_value;
      } else if (name == node_name + ".visualize_hc_graph") {
        hcp.visualize_hc_graph = value.bool_value;
      } else if (name == node_name + ".delete_detours_backwards") {
        hcp.delete_detours_backwards = value.bool_value;
      }
      // Recovery
      else if (name == node_name + ".shrink_horizon_backup") {
        recovery.shrink_horizon_backup = value.bool_value;
      } else if (name == node_name + ".oscillation_recovery") {
        recovery.oscillation_recovery = value.bool_value;
      }
    }

    else if (type == rcl_interfaces::msg::ParameterType::PARAMETER_STRING) {
      // Trajectory
      // Robot
      // GoalTolerance
      // Obstacles
      if (name == node_name + ".costmap_converter_plugin") {
        obstacles.costmap_converter_plugin = value.string_value;
      }
      // Optimization
      // Homotopy Class Planner
      // Recovery
    }
  }
  checkParameters();
}
    
    
void TebConfig::checkParameters() const
{
  //rclcpp::Logger logger_{rclcpp::get_logger("TEBLocalPlanner")};
  // positive backward velocity?
  if (robot.max_vel_x_backwards <= 0)
    RCLCPP_WARN(logger_, "TebLocalPlannerROS() Param Warning: Do not choose max_vel_x_backwards to be <=0. Disable backwards driving by increasing the optimization weight for penalyzing backwards driving.");
  
  // bounds smaller than penalty epsilon
  if (robot.max_vel_x <= optim.penalty_epsilon)
    RCLCPP_WARN(logger_, "TebLocalPlannerROS() Param Warning: max_vel_x <= penalty_epsilon. The resulting bound is negative. Undefined behavior... Change at least one of them!");
  
  if (robot.max_vel_x_backwards <= optim.penalty_epsilon)
    RCLCPP_WARN(logger_, "TebLocalPlannerROS() Param Warning: max_vel_x_backwards <= penalty_epsilon. The resulting bound is negative. Undefined behavior... Change at least one of them!");
  
  if (robot.max_vel_theta <= optim.penalty_epsilon)
    RCLCPP_WARN(logger_, "TebLocalPlannerROS() Param Warning: max_vel_theta <= penalty_epsilon. The resulting bound is negative. Undefined behavior... Change at least one of them!");
  
  if (robot.acc_lim_x <= optim.penalty_epsilon)
    RCLCPP_WARN(logger_, "TebLocalPlannerROS() Param Warning: acc_lim_x <= penalty_epsilon. The resulting bound is negative. Undefined behavior... Change at least one of them!");
  
  if (robot.acc_lim_theta <= optim.penalty_epsilon)
    RCLCPP_WARN(logger_, "TebLocalPlannerROS() Param Warning: acc_lim_theta <= penalty_epsilon. The resulting bound is negative. Undefined behavior... Change at least one of them!");
      
  // dt_ref and dt_hyst
  if (trajectory.dt_ref <= trajectory.dt_hysteresis)
    RCLCPP_WARN(logger_, "TebLocalPlannerROS() Param Warning: dt_ref <= dt_hysteresis. The hysteresis is not allowed to be greater or equal!. Undefined behavior... Change at least one of them!");
    
  // min number of samples
  if (trajectory.min_samples <3)
    RCLCPP_WARN(logger_, "TebLocalPlannerROS() Param Warning: parameter min_samples is smaller than 3! Sorry, I haven't enough degrees of freedom to plan a trajectory for you. Please increase ...");
  
  // costmap obstacle behind robot
  if (obstacles.costmap_obstacles_behind_robot_dist < 0)
    RCLCPP_WARN(logger_, "TebLocalPlannerROS() Param Warning: parameter 'costmap_obstacles_behind_robot_dist' should be positive or zero.");
    
  // hcp: obstacle heading threshold
  if (hcp.obstacle_keypoint_offset>=1 || hcp.obstacle_keypoint_offset<=0)
    RCLCPP_WARN(logger_, "TebLocalPlannerROS() Param Warning: parameter obstacle_heading_threshold must be in the interval ]0,1[. 0=0deg opening angle, 1=90deg opening angle.");
  
  // carlike
  if (robot.cmd_angle_instead_rotvel && robot.wheelbase==0)
    RCLCPP_WARN(logger_, "TebLocalPlannerROS() Param Warning: parameter cmd_angle_instead_rotvel is non-zero but wheelbase is set to zero: undesired behavior.");
  
  if (robot.cmd_angle_instead_rotvel && robot.min_turning_radius==0)
    RCLCPP_WARN(logger_, "TebLocalPlannerROS() Param Warning: parameter cmd_angle_instead_rotvel is non-zero but min_turning_radius is set to zero: undesired behavior. You are mixing a carlike and a diffdrive robot");
  
  // positive weight_adapt_factor
  if (optim.weight_adapt_factor < 1.0)
      RCLCPP_WARN(logger_, "TebLocalPlannerROS() Param Warning: parameter weight_adapt_factor shoud be >= 1.0");
  
  if (recovery.oscillation_filter_duration < 0)
      RCLCPP_WARN(logger_, "TebLocalPlannerROS() Param Warning: parameter oscillation_filter_duration must be >= 0");
  
  if (optim.weight_optimaltime <= 0)
      RCLCPP_WARN(logger_, "TebLocalPlannerROS() Param Warning: parameter weight_optimaltime shoud be > 0 (even if weight_shortest_path is in use)");
}    

void TebConfig::checkDeprecated(const nav2_util::LifecycleNode::SharedPtr nh, const std::string name) const
{
  rclcpp::Parameter dummy;

  if (nh->get_parameter(name + "." + "line_obstacle_poses_affected", dummy) || nh->get_parameter(name + "." + "polygon_obstacle_poses_affected", dummy))
    RCLCPP_WARN(logger_, "TebLocalPlannerROS() Param Warning: 'line_obstacle_poses_affected' and 'polygon_obstacle_poses_affected' are deprecated. They share now the common parameter 'obstacle_poses_affected'.");
  
  if (nh->get_parameter(name + "." + "weight_point_obstacle", dummy) || nh->get_parameter(name + "." + "weight_line_obstacle", dummy) || nh->get_parameter(name + "." + "weight_poly_obstacle", dummy))
    RCLCPP_WARN(logger_, "TebLocalPlannerROS() Param Warning: 'weight_point_obstacle', 'weight_line_obstacle' and 'weight_poly_obstacle' are deprecated. They are replaced by the single param 'weight_obstacle'.");
  
  if (nh->get_parameter(name + "." + "costmap_obstacles_front_only", dummy))
    RCLCPP_WARN(logger_, "TebLocalPlannerROS() Param Warning: 'costmap_obstacles_front_only' is deprecated. It is replaced by 'costmap_obstacles_behind_robot_dist' to define the actual area taken into account.");
  
  if (nh->get_parameter(name + "." + "costmap_emergency_stop_dist", dummy))
    RCLCPP_WARN(logger_, "TebLocalPlannerROS() Param Warning: 'costmap_emergency_stop_dist' is deprecated. You can safely remove it from your parameter config.");
  
  if (nh->get_parameter(name + "." + "alternative_time_cost", dummy))
    RCLCPP_WARN(logger_, "TebLocalPlannerROS() Param Warning: 'alternative_time_cost' is deprecated. It has been replaced by 'selection_alternative_time_cost'.");

  if (nh->get_parameter(name + "." + "global_plan_via_point_sep", dummy))
    RCLCPP_WARN(logger_, "TebLocalPlannerROS() Param Warning: 'global_plan_via_point_sep' is deprecated. It has been replaced by 'global_plan_viapoint_sep' due to consistency reasons.");
}

    
} // namespace teb_local_planner<|MERGE_RESOLUTION|>--- conflicted
+++ resolved
@@ -295,46 +295,10 @@
   checkDeprecated(nh, name);
 }
 
-<<<<<<< HEAD
-// TODO : Dynamic reconfigure is not supported in ROS2 until now
-//void TebConfig::reconfigure(TebLocalPlannerReconfigureConfig& cfg)
-//{
-//  std::lock_guard<std::mutex> l(config_mutex_);
-  
-//  // Trajectory
-//  trajectory.teb_autosize = cfg.teb_autosize;
-//  trajectory.dt_ref = cfg.dt_ref;
-//  trajectory.dt_hysteresis = cfg.dt_hysteresis;
-//  trajectory.global_plan_overwrite_orientation = cfg.global_plan_overwrite_orientation;
-//  trajectory.allow_init_with_backwards_motion = cfg.allow_init_with_backwards_motion;
-//  trajectory.global_plan_viapoint_sep = cfg.global_plan_viapoint_sep;
-//  trajectory.via_points_ordered = cfg.via_points_ordered;
-//  trajectory.max_global_plan_lookahead_dist = cfg.max_global_plan_lookahead_dist;
-//  trajectory.exact_arc_length = cfg.exact_arc_length;
-//  trajectory.force_reinit_new_goal_dist = cfg.force_reinit_new_goal_dist;
-//  trajectory.feasibility_check_no_poses = cfg.feasibility_check_no_poses;
-//  trajectory.publish_feedback = cfg.publish_feedback;
-  
-//  // Robot
-//  robot.max_vel_x = cfg.max_vel_x;
-//  robot.max_vel_x_backwards = cfg.max_vel_x_backwards;
-//  robot.max_vel_y = cfg.max_vel_y;
-//  robot.max_vel_theta = cfg.max_vel_theta;
-//  robot.acc_lim_x = cfg.acc_lim_x;
-//  robot.acc_lim_y = cfg.acc_lim_y;
-//  robot.acc_lim_theta = cfg.acc_lim_theta;
-//  robot.min_turning_radius = cfg.min_turning_radius;
-//  robot.wheelbase = cfg.wheelbase;
-//  robot.cmd_angle_instead_rotvel = cfg.cmd_angle_instead_rotvel;
-  
-//  // GoalTolerance
-//  goal_tolerance.free_goal_vel = cfg.free_goal_vel;
-=======
 void TebConfig::on_parameter_event_callback(
     const rcl_interfaces::msg::ParameterEvent::SharedPtr event)
 {
   std::lock_guard<std::mutex> l(config_mutex_);
->>>>>>> 2bcb0a96
   
   for (auto & changed_parameter : event->changed_parameters) {
     const auto & type = changed_parameter.value.type;
