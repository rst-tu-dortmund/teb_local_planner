#!/usr/bin/env python

from dynamic_reconfigure.parameter_generator_catkin import *
#from local_planner_limits import add_generic_localplanner_params

gen = ParameterGenerator()

# This unusual line allows to reuse existing parameter definitions
# that concern all localplanners
#add_generic_localplanner_params(gen)

# For integers and doubles:
#       Name                    Type      Reconfiguration level
#       Description
#       Default  Min  Max


grp_trajectory = gen.add_group("Trajectory", type="tab")

# Trajectory
grp_trajectory.add("teb_autosize",   bool_t,   0, 
	"Enable the automatic resizing of the trajectory during optimization (based on the temporal resolution of the trajectory, recommended)",
	True)

grp_trajectory.add("dt_ref", double_t, 0, 
	"Temporal resolution of the planned trajectory (usually it is set to the magnitude of the 1/control_rate)",
	0.3, 0.01,  1)

grp_trajectory.add("dt_hysteresis", double_t, 0, 
	"Hysteresis that is utilized for automatic resizing depending on the current temporal resolution (dt): usually 10% of dt_ref",
	0.1, 0.002,  0.5)

grp_trajectory.add("global_plan_overwrite_orientation",   bool_t,   0,
	"Some global planners are not considering the orientation at local subgoals between start and global goal, therefore determine it automatically",
	True)

grp_trajectory.add("allow_init_with_backwards_motion",   bool_t,   0,
	"If true, the underlying trajectories might be initialized with backwards motions in case the goal is behind the start within the local costmap (this is only recommended if the robot is equipped with rear sensors)",
	False)
	
grp_trajectory.add("max_global_plan_lookahead_dist",   double_t,   0,
  "Specify maximum length (cumulative Euclidean distances) of the subset of the global plan taken into account for optimization [if 0 or negative: disabled; the length is also bounded by the local costmap size]",
  3.0, 0, 50.0) 
	
grp_trajectory.add("force_reinit_new_goal_dist",   double_t,   0,
	"Force the planner to reinitialize the trajectory if a previous goal is updated with a seperation of more than the specified value in meters (skip hot-starting)",
	1.0, 0.0, 10.0)

grp_trajectory.add("force_reinit_new_goal_angular",   double_t,   0,
	"Force the planner to reinitialize the trajectory if a previous goal is updated with a rotational difference of more than the specified value in radians (skip hot-starting)",
	0.78, 0.0, 4.0)	
	
grp_trajectory.add("feasibility_check_no_poses",   int_t,   0,
  "Specify up to which pose on the predicted plan the feasibility should be checked each sampling interval",
  5, 0, 50) 
  
grp_trajectory.add("exact_arc_length",   bool_t,   0,
  "If true, the planner uses the exact arc length in velocity, acceleration and turning rate computations [-> increased cpu time], otherwise the euclidean approximation is used.",
  False)    
   
grp_trajectory.add("publish_feedback",   bool_t,   0,
  "Publish planner feedback containing the full trajectory and a list of active obstacles (should be enabled only for evaluation or debugging purposes)",
  False)    

grp_trajectory.add("control_look_ahead_poses", int_t, 0,
  "Index of the pose used to extract the velocity command",
  1, 1, 100)     

grp_trajectory.add("visualize_with_time_as_z_axis_scale",    double_t,   0,
  "If this value is bigger than 0, the trajectory and obstacles are visualized in 3d using the time as the z-axis scaled by this value. Most useful for dynamic obstacles.",
  0, 0, 1)
        
# ViaPoints
grp_viapoints = gen.add_group("ViaPoints", type="tab")

grp_viapoints.add("global_plan_viapoint_sep",   double_t,   0,
  "Min. separation between each two consecutive via-points extracted from the global plan [if negative: disabled]",
  -0.1, -0.1, 5.0) 

grp_viapoints.add("via_points_ordered",   bool_t,   0,
  "If true, the planner adheres to the order of via-points in the storage container",
  False)     

# Robot
grp_robot = gen.add_group("Robot", type="tab")

grp_robot.add("max_vel_x", double_t, 0, 
	"Maximum translational velocity of the robot",
	0.4, 0.01, 100)   

grp_robot.add("max_vel_x_backwards", double_t, 0, 
	"Maximum translational velocity of the robot for driving backwards",
	0.2, 0.01, 100)   
	    
grp_robot.add("max_vel_theta", double_t, 0,
	"Maximum angular velocity of the robot", 
	0.3, 0.01, 100) 

grp_robot.add("acc_lim_x", double_t, 0, 
	"Maximum translational acceleration of the robot",
	0.5, 0.01, 100)   
	    
grp_robot.add("acc_lim_theta", double_t, 0,
	"Maximum angular acceleration of the robot", 
	0.5, 0.01, 100)  
 
grp_robot.add("is_footprint_dynamic",   bool_t,   0,
  "If true, updated the footprint before checking trajectory feasibility",
  False)

grp_robot.add("use_proportional_saturation", bool_t, 0,
	"If true, reduce all twists components (linear x and y, and angular z) proportionally if any exceed its corresponding bounds, instead of saturating each one individually",
	False)
grp_robot.add("transform_tolerance", double_t, 0,
	"Tolerance when querying the TF Tree for a transformation (seconds)",
	0.5, 0.001, 20)

# Robot/Carlike

grp_robot_carlike = grp_robot.add_group("Carlike", type="hide")

grp_robot_carlike.add("min_turning_radius", double_t, 0,
  "Minimum turning radius of a carlike robot (diff-drive robot: zero)", 
  0.0, 0.0, 50.0)   

grp_robot_carlike.add("wheelbase", double_t, 0,
  "The distance between the drive shaft and steering axle (only required for a carlike robot with 'cmd_angle_instead_rotvel' enabled); The value might be negative for back-wheeled robots!", 
  1.0, -10.0, 10.0)  
  
grp_robot_carlike.add("cmd_angle_instead_rotvel",   bool_t,   0, 
  "Substitute the rotational velocity in the commanded velocity message by the corresponding steering angle (check 'axles_distance')", 
  False)  

# Robot/Omni

grp_robot_omni = grp_robot.add_group("Omnidirectional", type="hide")

grp_robot_omni.add("max_vel_y", double_t, 0, 
  "Maximum strafing velocity of the robot (should be zero for non-holonomic robots!)",
  0.0, 0.0, 100) 

grp_robot_omni.add("acc_lim_y", double_t, 0, 
  "Maximum strafing acceleration of the robot",
  0.5, 0.01, 100) 

# GoalTolerance
grp_goal = gen.add_group("GoalTolerance", type="tab")

grp_goal.add("xy_goal_tolerance", double_t, 0,
	"Allowed final euclidean distance to the goal position",
	0.2, 0.001, 10) 
    
grp_goal.add("yaw_goal_tolerance", double_t, 0, 
	"Allowed final orientation error to the goal orientation", 
	0.1, 0.001, 3.2)

grp_goal.add("free_goal_vel",   bool_t,   0, 
	"Allow the robot's velocity to be nonzero for planning purposes (the robot can arrive at the goal with max speed)", 
	False)

grp_goal.add("trans_stopped_vel",   double_t,   0,
	"Below what maximum velocity we consider the robot to be stopped in translation",
	0.1, 0.0)

grp_goal.add("theta_stopped_vel",   double_t,   0,
	"Below what maximum rotation velocity we consider the robot to be stopped in rotation",
	0.1, 0.0)

# Obstacles
grp_obstacles = gen.add_group("Obstacles", type="tab")

grp_obstacles.add("min_obstacle_dist", double_t, 0, 
	"Minimum desired separation from obstacles", 
	0.5, 0, 10)     

grp_obstacles.add("inflation_dist", double_t, 0,
        "Buffer zone around obstacles with non-zero penalty costs (should be larger than min_obstacle_dist in order to take effect)",
        0.6, 0, 15)

grp_obstacles.add("dynamic_obstacle_inflation_dist", double_t, 0,
        "Buffer zone around predicted locations of dynamic obstacles with non-zero penalty costs (should be larger than min_obstacle_dist in order to take effect)",
        0.6, 0, 15)

grp_obstacles.add("include_dynamic_obstacles", bool_t, 0,
        "Specify whether the movement of dynamic obstacles should be predicted by a constant velocity model (this also changes the homotopy class search). If false, all obstacles are considered to be static.",
        False)

grp_obstacles.add("include_costmap_obstacles",   bool_t,   0, 
	"Specify whether the obstacles in the costmap should be taken into account directly (this is necessary if no seperate clustering and detection is implemented)", 
	True)
	
grp_obstacles.add("legacy_obstacle_association",  bool_t,   0, 
	"If true, the old association strategy is used (for each obstacle, find the nearest TEB pose), otherwise the new one (for each teb pose, find only 'relevant' obstacles).", 
	False)
	
grp_obstacles.add("obstacle_association_force_inclusion_factor",   double_t,   0,
  "The non-legacy obstacle association technique tries to connect only relevant obstacles with the discretized trajectory during optimization, all obstacles within a specifed distance are forced to be included (as a multiple of min_obstacle_dist), e.g. choose 2.0 in order to consider obstacles within a radius of 2.0*min_obstacle_dist.", 
  1.5, 0.0, 100.0) 

grp_obstacles.add("obstacle_association_cutoff_factor",   double_t,   0,
  "See obstacle_association_force_inclusion_factor, but beyond a multiple of [value]*min_obstacle_dist all obstacles are ignored during optimization. obstacle_association_force_inclusion_factor is processed first.", 
  5.0, 1.0, 100.0)   
  
grp_obstacles.add("costmap_obstacles_behind_robot_dist",   double_t,   0,
  "Limit the occupied local costmap obstacles taken into account for planning behind the robot (specify distance in meters)", 
  1.5, 0.0, 20.0)  

grp_obstacles.add("obstacle_poses_affected",    int_t,    0, 
	"The obstacle position is attached to the closest pose on the trajectory to reduce computational effort, but take a number of neighbors into account as well", 
	30, 0, 200)

# Obstacle - Velocity ratio parameters
grp_obstacles_velocity_limit = grp_obstacles.add_group("Reduce velocity near obstacles")

grp_obstacles_velocity_limit.add("obstacle_proximity_ratio_max_vel", double_t, 0,
        "Ratio of the maximum velocities used as an upper bound when reducing the speed due to the proximity to static obstacles",
        1, 0, 1)

grp_obstacles_velocity_limit.add("obstacle_proximity_lower_bound", double_t, 0,
        "Distance to a static obstacle for which the velocity should be lower",
        0, 0, 10)

grp_obstacles_velocity_limit.add("obstacle_proximity_upper_bound", double_t, 0,
        "Distance to a static obstacle for which the velocity should be higher",
        0.5, 0, 10)

# Optimization
grp_optimization = gen.add_group("Optimization", type="tab")    

grp_optimization.add("no_inner_iterations",    int_t,    0,
	"Number of solver iterations called in each outerloop iteration", 
	5, 1, 100)

grp_optimization.add("no_outer_iterations",    int_t,    0, 
	"Each outerloop iteration automatically resizes the trajectory and invokes the internal optimizer with no_inner_iterations", 
	4, 1, 100)

grp_optimization.add("optimization_activate",   bool_t,   0,
	"Activate the optimization",
	True)

grp_optimization.add("optimization_verbose",   bool_t,   0, 
	"Print verbose information", 
	False)
    
grp_optimization.add("penalty_epsilon", double_t, 0, 
	"Add a small safty margin to penalty functions for hard-constraint approximations",
	0.1, 0, 1.0) 

grp_optimization.add("weight_max_vel_x", double_t, 0, 
	"Optimization weight for satisfying the maximum allowed translational velocity", 
	2, 0, 1000) 
	
grp_optimization.add("weight_max_vel_y", double_t, 0, 
	"Optimization weight for satisfying the maximum allowed strafing velocity (in use only for holonomic robots)", 
	2, 0, 1000) 

grp_optimization.add("weight_max_vel_theta", double_t, 0, 
	"Optimization weight for satisfying the maximum allowed angular velocity", 
	1, 0, 1000) 

grp_optimization.add("weight_acc_lim_x", double_t, 0, 
	"Optimization weight for satisfying the maximum allowed translational acceleration", 
	1, 0, 1000)
	
grp_optimization.add("weight_acc_lim_y", double_t, 0, 
	"Optimization weight for satisfying the maximum allowed strafing acceleration (in use only for holonomic robots)", 
	1, 0, 1000)
 
grp_optimization.add("weight_acc_lim_theta", double_t, 0, 
	"Optimization weight for satisfying the maximum allowed angular acceleration",
	1, 0, 1000) 

grp_optimization.add("weight_kinematics_nh", double_t, 0,
	"Optimization weight for satisfying the non-holonomic kinematics", 
	1000 , 0, 10000) 

grp_optimization.add("weight_kinematics_forward_drive", double_t, 0, 
	"Optimization weight for forcing the robot to choose only forward directions (positive transl. velocities, only diffdrive robot)", 
	1, 0, 1000) 
	
grp_optimization.add("weight_kinematics_turning_radius", double_t, 0, 
  "Optimization weight for enforcing a minimum turning radius (carlike robots)", 
  1, 0, 1000) 

grp_optimization.add("weight_optimaltime", double_t, 0, 
        "Optimization weight for contracting the trajectory w.r.t. transition time",
	1, 0, 1000) 

grp_optimization.add("weight_shortest_path", double_t, 0,
        "Optimization weight for contracting the trajectory w.r.t. path length",
        0, 0, 100)

grp_optimization.add("weight_obstacle", double_t, 0, 
	"Optimization weight for satisfying a minimum seperation from obstacles",
	50, 0, 1000) 
	
grp_optimization.add("weight_inflation", double_t, 0, 
        "Optimization weight for the inflation penalty (should be small)",
        0.1, 0, 10) 

grp_optimization.add("weight_dynamic_obstacle", double_t, 0, 
	"Optimization weight for satisfying a minimum seperation from dynamic obstacles", 
	50, 0, 1000) 

grp_optimization.add("weight_dynamic_obstacle_inflation", double_t, 0,
        "Optimization weight for the inflation penalty of dynamic obstacles (should be small)",
        0.1, 0, 10)

grp_optimization.add("weight_velocity_obstacle_ratio", double_t, 0,
        "Optimization weight for satisfying a maximum allowed velocity with respect to the distance to a static obstacle",
        0, 0, 1000)

grp_optimization.add("weight_viapoint", double_t, 0, 
  "Optimization weight for minimizing the distance to via-points", 
  1, 0, 1000) 

grp_optimization.add("weight_adapt_factor", double_t, 0, 
  "Some special weights (currently 'weight_obstacle') are repeatedly scaled by this factor in each outer TEB iteration (weight_new: weight_old * factor); Increasing weights iteratively instead of setting a huge value a-priori leads to better numerical conditions of the underlying optimization problem.", 
  2, 1, 100) 

grp_optimization.add("obstacle_cost_exponent", double_t, 0,
	"Exponent for nonlinear obstacle cost (cost = linear_cost * obstacle_cost_exponent). Set to 1 to disable nonlinear cost (default)",
	1, 0.01, 100)

  
  
# Homotopy Class Planner
grp_hcp = gen.add_group("HCPlanning", type="tab")    
    
grp_hcp.add("enable_multithreading",    bool_t,    0,
	"Activate multiple threading for planning multiple trajectories in parallel", 
	True)

grp_hcp.add("max_number_classes",    int_t,    0,
	"Specify the maximum number of allowed alternative homotopy classes (limits computational effort)", 
	5, 1, 100)

grp_hcp.add("max_number_plans_in_current_class",    int_t,    0,
	"Max number of trajectories to try that are in the same homotopy class as the current best trajectory (setting this to 2 or more helps avoid local minima). Must be <= max_number_classes",
	1, 1, 10)

grp_hcp.add("selection_cost_hysteresis", double_t, 0, 
  "Specify how much trajectory cost must a new candidate have w.r.t. a previously selected trajectory in order to be selected (selection if new_cost < old_cost*factor)", 
  1.0, 0, 2) 


grp_hcp.add("selection_prefer_initial_plan", double_t, 0, 
  "Specify a cost reduction in the interval (0,1) for the trajectory in the equivalence class of the initial plan.)", 
  0.95, 0, 1) 

grp_hcp.add("selection_obst_cost_scale", double_t, 0, 
  "Extra scaling of obstacle cost terms just for selecting the 'best' candidate (new_obst_cost: obst_cost*factor)", 
  2.0, 0, 1000) 

grp_hcp.add("selection_viapoint_cost_scale", double_t, 0, 
  "Extra scaling of via-point cost terms just for selecting the 'best' candidate. (new_viapt_cost: viapt_cost*factor)", 
  1.0, 0, 100) 

grp_hcp.add("selection_alternative_time_cost",   bool_t,   0, 
  "If true, time cost is replaced by the total transition time.", 
  False)

grp_hcp.add("selection_dropping_probability", double_t, 0,
  "At each planning cycle, TEBs other than the current 'best' one will be randomly dropped with this probability. Prevents becoming 'fixated' on sub-optimal alternative homotopies.", 
  0.0, 0.0, 1.0)

grp_hcp.add("switching_blocking_period",   double_t,   0,
  "Specify a time duration in seconds that needs to be expired before a switch to new equivalence class is allowed",
  0.0, 0.0, 60)

grp_hcp.add("roadmap_graph_no_samples",    int_t,    0,
	"Specify the number of samples generated for creating the roadmap graph, if simple_exploration is turend off", 
	15, 1, 100)

grp_hcp.add("roadmap_graph_area_width", double_t, 0, 
	"Specify the width of the area in which sampled will be generated between start and goal [m] (the height equals the start-goal distance)", 
	5, 0.1, 20) 
	
grp_hcp.add("roadmap_graph_area_length_scale", double_t, 0, 
        "The length of the rectangular region is determined by the distance between start and goal. This parameter further scales the distance such that the geometric center remains equal!)", 
        1.0, 0.5, 2) 

grp_hcp.add("h_signature_prescaler", double_t, 0, 
	"Scale number of obstacle value in order to allow huge number of obstacles. Do not choose it extremly low, otherwise obstacles cannot be distinguished from each other (0.2<H<=1)", 
	1, 0.2, 1) 

grp_hcp.add("h_signature_threshold", double_t, 0, 
	"Two h-signuteres are assumed to be equal, if both the difference of real parts and complex parts are below the specified threshold", 
	0.1, 0, 1) 

grp_hcp.add("obstacle_heading_threshold", double_t, 0, 
	"Specify the value of the normalized scalar product between obstacle heading and goal heading in order to take them (obstacles) into account for exploration)", 
	0.45, 0, 1) 

grp_hcp.add("viapoints_all_candidates",    bool_t,    0,
  "If true, all trajectories of different topologies are attached to the set of via-points, otherwise only the trajectory sharing the same one as the initial/global plan is attached (no effect in test_optim_node).", 
  True)

grp_hcp.add("visualize_hc_graph",    bool_t,    0,
	"Visualize the graph that is created for exploring new homotopy classes", 
	False)


# Recovery
grp_recovery = gen.add_group("Recovery", type="tab")   

grp_recovery.add("shrink_horizon_backup",   bool_t,   0,
  "Allows the planner to shrink the horizon temporary (50%) in case of automatically detected issues.",
  True) 

grp_recovery.add("oscillation_recovery",   bool_t,   0,
  "Try to detect and resolve oscillations between multiple solutions in the same equivalence class (robot frequently switches between left/right/forward/backwards).",
  True) 
<<<<<<< HEAD
  

# Performance
grp_performance = gen.add_group("Performance", type="tab")

grp_performance.add(
	"use_sin_cos_approximation",
	bool_t,
	0,
	"Use sin and cos approximations to improve performance. The maximum absolute error for these approximations is 1e-3.",
	False
=======

grp_recovery_divergence = grp_recovery.add_group("Divergence Detection", type="hide")

grp_recovery_divergence.add(
    "divergence_detection_enable",
    bool_t,
    0,
    "True to enable divergence detection.",
    False
)

grp_recovery_divergence.add(
    "divergence_detection_max_chi_squared",
    double_t,
    0,
    "Maximum acceptable Mahalanobis distance above which it is assumed that the optimization diverged.",
    10,
    0,
    100
>>>>>>> c734f344
)

exit(gen.generate("teb_local_planner", "teb_local_planner", "TebLocalPlannerReconfigure"))<|MERGE_RESOLUTION|>--- conflicted
+++ resolved
@@ -412,7 +412,6 @@
 grp_recovery.add("oscillation_recovery",   bool_t,   0,
   "Try to detect and resolve oscillations between multiple solutions in the same equivalence class (robot frequently switches between left/right/forward/backwards).",
   True) 
-<<<<<<< HEAD
   
 
 # Performance
@@ -424,7 +423,7 @@
 	0,
 	"Use sin and cos approximations to improve performance. The maximum absolute error for these approximations is 1e-3.",
 	False
-=======
+)
 
 grp_recovery_divergence = grp_recovery.add_group("Divergence Detection", type="hide")
 
@@ -444,7 +443,6 @@
     10,
     0,
     100
->>>>>>> c734f344
 )
 
 exit(gen.generate("teb_local_planner", "teb_local_planner", "TebLocalPlannerReconfigure"))